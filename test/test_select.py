--- conflicted
+++ resolved
@@ -19,12 +19,8 @@
         """
         hostlist, user, password = TestBaseClass.get_hosts()
         config = {
-<<<<<<< HEAD
                 'hosts': hostlist
-=======
-                'hosts': [('127.0.0.1', 3000)]
->>>>>>> 2fd42898
-                }
+        }
         if user == None and password == None:
             TestSelect.client = aerospike.client(config).connect()
         else:
