# -*- coding: utf-8 -*-

import pytest
import sys
from test_base_class import TestBaseClass

<<<<<<< HEAD
try:
    import aerospike
    from aerospike.exception import *
except:
    print "Please install aerospike python client."
    sys.exit(1)
=======
aerospike = pytest.importorskip("aerospike")

>>>>>>> 3feb24d2

class TestSelectMany(object):
    def setup_class(cls):
        """
        Setup method.
        """
        hostlist, user, password = TestBaseClass.get_hosts()
        config = {'hosts': hostlist}
        if user == None and password == None:
            TestSelectMany.client = aerospike.client(config).connect()
        else:
            TestSelectMany.client = aerospike.client(config).connect(user,
                                                                     password)

    def teardown_class(cls):
        TestSelectMany.client.close()

    def setup_method(self, method):
        self.keys = []

        for i in xrange(5):
            key = ('test', 'demo', i)
            rec = {
                'title': 'Mr.',
                'name': 'name%s' % (str(i)),
                'age': i,
                'addr': 'Minisota',
                'country': 'USA'
            }
            TestSelectMany.client.put(key, rec)
            self.keys.append(key)

    def teardown_method(self, method):
        """
        Teardown method.
        """
        for i in xrange(5):
            key = ('test', 'demo', i)
            TestSelectMany.client.remove(key)

    def test_select_many_without_any_parameter(self):

        with pytest.raises(TypeError) as typeError:
            TestSelectMany.client.select_many()

        assert "Required argument 'keys' (pos 1) not found" in typeError.value

    def test_select_many_without_policy(self):

        filter_bins = ['title', 'name']
        records = TestSelectMany.client.select_many(self.keys, filter_bins)

        assert type(records) == dict
        assert len(records.keys()) == 5
        for k in records.keys():
            bins = records[k][2].keys()
            assert set(bins).intersection(set(filter_bins)) == set(bins)

    def test_select_many_with_proper_parameters(self):

        filter_bins = ['title', 'name']
        records = TestSelectMany.client.select_many(self.keys, filter_bins,
                                                    {'timeout': 3})

        assert type(records) == dict
        assert len(records.keys()) == 5
        assert records.keys() == [0, 1, 2, 3, 4]
        for k in records.keys():
            bins = records[k][2].keys()
            assert set(bins).intersection(set(filter_bins)) == set(bins)

    def test_select_many_with_none_policy(self):

        filter_bins = ['name']
        records = TestSelectMany.client.select_many(self.keys, filter_bins,
                                                    None)

        assert type(records) == dict
        assert len(records.keys()) == 5
        assert records.keys() == [0, 1, 2, 3, 4]
        for k in records.keys():
            bins = records[k][2].keys()
            assert set(bins).intersection(set(filter_bins)) == set(bins)

    def test_select_many_with_none_keys(self):

<<<<<<< HEAD
        try:
            TestSelectMany.client.select_many( None, [], {} )
=======
        with pytest.raises(Exception) as exception:
            TestSelectMany.client.select_many(None, [], {})
>>>>>>> 3feb24d2

        except ParamError as exception:
            assert exception.code == -2
            assert exception.msg == "Keys should be specified as a list or tuple."

    def test_select_many_with_non_existent_keys(self):

        self.keys.append(('test', 'demo', 'non-existent'))

        filter_bins = ['title', 'name', 'addr']
        records = TestSelectMany.client.select_many(self.keys, filter_bins,
                                                    {'timeout': 1000})

        assert type(records) == dict
        assert len(records.keys()) == 6
        assert records.keys() == [0, 1, 2, 3, 4, 'non-existent']
        assert records['non-existent'] == None
        for k in records.keys():
            if records[k] == None: continue
            bins = records[k][2].keys()
            assert set(bins).intersection(set(filter_bins)) == set(bins)

    def test_select_many_with_all_non_existent_keys(self):

        keys = [('test', 'demo', 'key')]

        filter_bins = ['title', 'name', 'country']
        records = TestSelectMany.client.select_many(keys, filter_bins)

        assert len(records.keys()) == 1
        assert records == {'key': None}
        for k in records.keys():
            if records[k] == None: continue
            bins = records[k][2].keys()
            assert set(bins).intersection(set(filter_bins)) == set(bins)

    def test_select_many_with_invalid_key(self):

<<<<<<< HEAD
        try:
            records = TestSelectMany.client.select_many( "key", [] )
=======
        with pytest.raises(Exception) as exception:
            records = TestSelectMany.client.select_many("key", [])
>>>>>>> 3feb24d2

        except ParamError as exception:
            assert exception.code == -2
            assert exception.msg == "Keys should be specified as a list or tuple."

    def test_select_many_with_invalid_timeout(self):

<<<<<<< HEAD
        policies = { 'timeout' : 0.2 }
        try:
=======
        policies = {'timeout': 0.2}
        with pytest.raises(Exception) as exception:
>>>>>>> 3feb24d2
            records = TestSelectMany.client.select_many(self.keys, [], policies)

        except ParamError as exception:
            assert exception.code == -2
            assert exception.msg == "timeout is invalid"

    @pytest.mark.skipif("True")
    def test_select_many_with_initkey_as_digest(self):

        keys = []
        key = ("test", "demo", None, bytearray("asd;as[d'as;djk;uyfl"))
        rec = {'name': 'name1', 'age': 1}
        TestSelectMany.client.put(key, rec)
        keys.append(key)

        key = ("test", "demo", None, bytearray("ase;as[d'as;djk;uyfl"))
        rec = {'name': 'name2', 'age': 2}
        TestSelectMany.client.put(key, rec)
        keys.append(key)

        records = TestSelectMany.client.select_many(keys, [u'name'])

        for key in keys:
            TestSelectMany.client.remove(key)

        assert type(records) == dict
        assert len(records.keys()) == 2

    def test_select_many_with_non_existent_keys_in_middle(self):

        self.keys.append(('test', 'demo', 'some_key'))

        for i in xrange(15, 20):
            key = ('test', 'demo', i)
            rec = {
                'name': 'name%s' % (str(i)),
                'age': i,
                'position': 'Sr. Engineer'
            }
            TestSelectMany.client.put(key, rec)
            self.keys.append(key)

        filter_bins = ['title', 'name', 'position']
        records = TestSelectMany.client.select_many(self.keys, filter_bins)

        for i in xrange(15, 20):
            key = ('test', 'demo', i)
            TestSelectMany.client.remove(key)

        assert type(records) == dict
        assert len(records.keys()) == 11
        assert records.keys() == [0, 1, 2, 3, 4, 'some_key', 15, 16, 17, 18, 19]
        assert records['some_key'] == None
        for k in records.keys():
            if records[k] == None: continue
            bins = records[k][2].keys()
            assert set(bins).intersection(set(filter_bins)) == set(bins)

    def test_select_many_with_unicode_bins(self):

        filter_bins = [u'title', u'name', 'country', u'addr']
        records = TestSelectMany.client.select_many(self.keys, filter_bins)

        assert type(records) == dict
        assert len(records.keys()) == 5
        for k in records.keys():
            bins = records[k][2].keys()
            assert set(bins).intersection(set(filter_bins)) == set(bins)

    def test_select_many_with_empty_bins_list(self):

        records = TestSelectMany.client.select_many(self.keys, [])

        assert type(records) == dict
        assert len(records.keys()) == 5

    def test_select_many_with_proper_parameters_without_connection(self):

        config = {'hosts': [('127.0.0.1', 3000)]}
        client1 = aerospike.client(config)

        filter_bins = ['title', 'name']

<<<<<<< HEAD
        try:
            records = client1.select_many( self.keys, filter_bins, { 'timeout': 3 } )
=======
        with pytest.raises(Exception) as exception:
            records = client1.select_many(self.keys, filter_bins,
                                          {'timeout': 3})
>>>>>>> 3feb24d2

        except ClusterError as exception:
            assert exception.code == 11L
            assert exception.msg == 'No connection to aerospike cluster'<|MERGE_RESOLUTION|>--- conflicted
+++ resolved
@@ -4,17 +4,12 @@
 import sys
 from test_base_class import TestBaseClass
 
-<<<<<<< HEAD
+aerospike = pytest.importorskip("aerospike")
 try:
-    import aerospike
     from aerospike.exception import *
 except:
     print "Please install aerospike python client."
     sys.exit(1)
-=======
-aerospike = pytest.importorskip("aerospike")
-
->>>>>>> 3feb24d2
 
 class TestSelectMany(object):
     def setup_class(cls):
@@ -101,13 +96,8 @@
 
     def test_select_many_with_none_keys(self):
 
-<<<<<<< HEAD
         try:
             TestSelectMany.client.select_many( None, [], {} )
-=======
-        with pytest.raises(Exception) as exception:
-            TestSelectMany.client.select_many(None, [], {})
->>>>>>> 3feb24d2
 
         except ParamError as exception:
             assert exception.code == -2
@@ -146,13 +136,8 @@
 
     def test_select_many_with_invalid_key(self):
 
-<<<<<<< HEAD
         try:
             records = TestSelectMany.client.select_many( "key", [] )
-=======
-        with pytest.raises(Exception) as exception:
-            records = TestSelectMany.client.select_many("key", [])
->>>>>>> 3feb24d2
 
         except ParamError as exception:
             assert exception.code == -2
@@ -160,13 +145,8 @@
 
     def test_select_many_with_invalid_timeout(self):
 
-<<<<<<< HEAD
         policies = { 'timeout' : 0.2 }
         try:
-=======
-        policies = {'timeout': 0.2}
-        with pytest.raises(Exception) as exception:
->>>>>>> 3feb24d2
             records = TestSelectMany.client.select_many(self.keys, [], policies)
 
         except ParamError as exception:
@@ -250,14 +230,8 @@
 
         filter_bins = ['title', 'name']
 
-<<<<<<< HEAD
         try:
             records = client1.select_many( self.keys, filter_bins, { 'timeout': 3 } )
-=======
-        with pytest.raises(Exception) as exception:
-            records = client1.select_many(self.keys, filter_bins,
-                                          {'timeout': 3})
->>>>>>> 3feb24d2
 
         except ClusterError as exception:
             assert exception.code == 11L
