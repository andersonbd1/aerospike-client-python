--- conflicted
+++ resolved
@@ -157,14 +157,9 @@
         """
         policy = {}
         with pytest.raises(Exception) as exception:
-<<<<<<< HEAD
-            retobj = TestMapValuesIndex.client.index_map_values_create(
-                'test', None, 'string_map', aerospike.INDEX_STRING,
+            retobj = TestMapValuesIndex.client.index_map_values_create(
+                'test', 1, 'string_map', aerospike.INDEX_STRING,
                 'test_string_map_index', policy)
-=======
-            retobj = TestMapValuesIndex.client.index_map_values_create( 'test', 1,
-'string_map', aerospike.INDEX_STRING, 'test_string_map_index' , policy)
->>>>>>> c0e555d3
 
         assert exception.value[0] == -2
         assert exception.value[1] == 'Set should be string, unicode or None'
