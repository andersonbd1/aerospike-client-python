--- conflicted
+++ resolved
@@ -6,17 +6,12 @@
 import cPickle as pickle
 from test_base_class import TestBaseClass
 
-<<<<<<< HEAD
+aerospike = pytest.importorskip("aerospike")
 try:
-    import aerospike
     from aerospike.exception import *
 except:
     print "Please install aerospike python client."
     sys.exit(1)
-=======
-aerospike = pytest.importorskip("aerospike")
-
->>>>>>> 3feb24d2
 
 class SomeClass(object):
 
@@ -80,29 +75,14 @@
         assert status == 0
         user_details = self.client.admin_query_user(policy, user)
 
-<<<<<<< HEAD
         assert user_details == [{'roles': ['read', 'read-write', 'sys-admin'], 'roles_size': 3, 'user': 'foo'}]
-=======
-        assert user_details == [{
-            'roles': ['sys-admin',
-                      'read',
-                      'read-write', ],
-            'roles_size': 3,
-            'user': 'foo'
-        }]
->>>>>>> 3feb24d2
 
         status = self.client.admin_drop_user(policy, user)
 
         assert status == 0
 
-<<<<<<< HEAD
         try:
             user_details = self.client.admin_query_user( policy, user )
-=======
-        with pytest.raises(Exception) as exception:
-            user_details = self.client.admin_query_user(policy, user)
->>>>>>> 3feb24d2
 
         except InvalidUser as exception:
             assert exception.code == 60L
@@ -112,17 +92,11 @@
         """
             Invoke drop_user() with policy none
         """
-<<<<<<< HEAD
         policy = {
             'timeout': 1000
         }
         try:
             self.client.admin_drop_user( policy, None )
-=======
-        policy = {'timeout': 1000}
-        with pytest.raises(Exception) as exception:
-            self.client.admin_drop_user(policy, None)
->>>>>>> 3feb24d2
 
         except ParamError as exception:
             assert exception.code == -2L
@@ -143,34 +117,16 @@
         time.sleep(2)
 
         assert status == 0
-<<<<<<< HEAD
         user_details = self.client.admin_query_user( policy, user )
 
         assert user_details == [{'roles': ['read', 'read-write', 'sys-admin'], 'roles_size': 3, 'user': 'foo'}]
         status = self.client.admin_drop_user( policy, user )
-=======
-        user_details = self.client.admin_query_user(policy, user)
-
-        assert user_details == [{
-            'roles': ['sys-admin',
-                      'read',
-                      'read-write', ],
-            'roles_size': 3,
-            'user': 'foo'
-        }]
-        status = self.client.admin_drop_user(policy, user)
->>>>>>> 3feb24d2
         assert status == 0
 
         time.sleep(1)
 
-<<<<<<< HEAD
         try:
             user_details = self.client.admin_query_user( policy, user )
-=======
-        with pytest.raises(Exception) as exception:
-            user_details = self.client.admin_query_user(policy, user)
->>>>>>> 3feb24d2
 
         except InvalidUser as exception:
             assert exception.code == 60L
@@ -184,25 +140,15 @@
         user = "foo"
         password = "foo1"
         roles = ["read", "read-write", "sys-admin"]
-<<<<<<< HEAD
         try:
             user_details = self.client.admin_query_user( policy, user )
-=======
-        with pytest.raises(Exception) as exception:
-            user_details = self.client.admin_query_user(policy, user)
->>>>>>> 3feb24d2
-
-        except InvalidUser as exception:
-            assert exception.code == 60L
-            assert exception.msg == 'AEROSPIKE_INVALID_USER'
-
-<<<<<<< HEAD
+
+        except InvalidUser as exception:
+            assert exception.code == 60L
+            assert exception.msg == 'AEROSPIKE_INVALID_USER'
+
         try:
             status = self.client.admin_drop_user( policy, user )
-=======
-        with pytest.raises(Exception) as exception:
-            status = self.client.admin_drop_user(policy, user)
->>>>>>> 3feb24d2
 
         except InvalidUser as exception:
             assert exception.code == 60L
@@ -223,7 +169,6 @@
         time.sleep(2)
 
         assert status == 0
-<<<<<<< HEAD
         user_details = self.client.admin_query_user( policy, user )
 
         assert user_details == [{'roles': ['read', 'read-write', 'sys-admin'], 'roles_size': 3, 'user': 'incorrect-policy'}]
@@ -232,20 +177,6 @@
         }
         try:
             status = self.client.admin_drop_user( policy, user )
-=======
-        user_details = self.client.admin_query_user(policy, user)
-
-        assert user_details == [{
-            'roles': ['sys-admin',
-                      'read',
-                      'read-write', ],
-            'roles_size': 3,
-            'user': 'incorrect-policy'
-        }]
-        policy = {'timeout': 0.2}
-        with pytest.raises(Exception) as exception:
-            status = self.client.admin_drop_user(policy, user)
->>>>>>> 3feb24d2
 
         except ParamError as exception:
             assert exception.code == -2L
@@ -270,26 +201,15 @@
         password = "user10"
         roles = ["sys-admin"]
 
-<<<<<<< HEAD
         try:
             status = self.client.admin_create_user( policy, user, password, roles, len(roles) )
-=======
-        with pytest.raises(Exception) as exception:
-            status = self.client.admin_create_user(policy, user, password,
-                                                   roles, len(roles))
->>>>>>> 3feb24d2
 
         except InvalidUser as exception:
             assert exception.code == 60
             assert exception.msg == "AEROSPIKE_INVALID_USER"
 
-<<<<<<< HEAD
         try:
             status = self.client.admin_drop_user( policy, user )
-=======
-        with pytest.raises(Exception) as exception:
-            status = self.client.admin_drop_user(policy, user)
->>>>>>> 3feb24d2
 
         except InvalidUser as exception:
             assert exception.code == 60
