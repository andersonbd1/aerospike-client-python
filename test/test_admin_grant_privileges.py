--- conflicted
+++ resolved
@@ -28,20 +28,12 @@
                 "hosts": hostlist
                 }
         self.client = aerospike.client(config).connect( user, password )
-<<<<<<< HEAD
-        try:
-            self.client.admin_drop_role("usr-sys-admin")
-        except:
-            pass
-        self.client.admin_create_role("usr-sys-admin", [{"code":
-=======
 
         try:
             self.client.admin_drop_role("usr-sys-admin-test")
         except:
             pass
         self.client.admin_create_role("usr-sys-admin-test", [{"code":
->>>>>>> 5aea0ec8
             aerospike.PRIV_USER_ADMIN}, {"code": aerospike.PRIV_SYS_ADMIN}])
         self.delete_users = []
         time.sleep(1)
@@ -74,11 +66,7 @@
 
         assert status == 0
         time.sleep(1)
-<<<<<<< HEAD
-        roles = self.client.admin_query_role("usr-sys-admin")
-=======
         roles = self.client.admin_query_role("usr-sys-admin-test")
->>>>>>> 5aea0ec8
         assert roles== [{'code': 0, 'ns': '', 'set': ''},
 {'code': 1, 'ns': '', 'set': ''}, {'code': 10, 'ns': '', 'set': ''}]
 
@@ -95,14 +83,8 @@
 aerospike.PRIV_READ}], {'timeout': 1000})
 
         assert status == 0
-<<<<<<< HEAD
-
-        time.sleep(1)
-        roles = self.client.admin_query_role("usr-sys-admin")
-=======
         time.sleep(1)
         roles = self.client.admin_query_role("usr-sys-admin-test")
->>>>>>> 5aea0ec8
         assert roles == [{'code': 0, 'ns': '', 'set': ''},
 {'code': 1, 'ns': '', 'set': ''}, {'code': 10, 'ns': '', 'set': ''}]
 
