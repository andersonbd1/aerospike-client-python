--- conflicted
+++ resolved
@@ -28,12 +28,7 @@
         password = "foo2"
         roles = ["read-write", "sys-admin", "read"]
 
-<<<<<<< HEAD
         status = self.client.admin_create_user( user, password, roles, policy )
-=======
-        status = self.client.admin_create_user(policy, user, password, roles,
-                                               len(roles))
->>>>>>> 3feb24d2
 
         self.delete_users = []
 
@@ -44,11 +39,7 @@
 
         policy = {}
 
-<<<<<<< HEAD
         self.client.admin_drop_user( "example", policy )
-=======
-        self.client.admin_drop_user(policy, "example")
->>>>>>> 3feb24d2
 
         self.client.close()
 
@@ -57,24 +48,12 @@
         policy = {}
 
         time.sleep(2)
-<<<<<<< HEAD
         user_details = self.client.admin_query_users()
 
         for user in user_details:
             if user['user'] == "example":
                 assert user == {'roles': ['read', 'read-write', 'sys-admin'], 'roles_size':
 3, 'user': "example"}
-=======
-        user_details = self.client.admin_query_users(policy)
-
-        for user in user_details:
-            if user['user'] == "example":
-                assert user == {
-                    'roles': ['sys-admin', 'read', 'read-write'],
-                    'roles_size': 3,
-                    'user': "example"
-                }
->>>>>>> 3feb24d2
 
     def test_query_users_with_invalid_timeout_policy_value(self):
 
@@ -97,16 +76,8 @@
         time.sleep(2)
         for user in user_details:
             if user['user'] == "example":
-<<<<<<< HEAD
                 assert user == {'roles': ['read', 'read-write', 'sys-admin'],
 'roles_size': 3, 'user': "example"}
-=======
-                assert user == {
-                    'roles': ['sys-admin', 'read', 'read-write'],
-                    'roles_size': 3,
-                    'user': "example"
-                }
->>>>>>> 3feb24d2
 
     def test_query_users_with_no_roles(self):
 
