# -*- coding: utf-8 -*-

import pytest
import sys
import time
from test_base_class import TestBaseClass

aerospike = pytest.importorskip("aerospike")
try:
    from aerospike.exception import *
except:
    print "Please install aerospike python client."
    sys.exit(1)

class TestQueryUsers(TestBaseClass):

    pytestmark = pytest.mark.skipif(
        TestBaseClass().get_hosts()[1] == None,
        reason="No user specified, may be not secured cluster.")

    def setup_method(self, method):
        """
        Setup method
        """
        hostlist, user, password = TestBaseClass().get_hosts()
        config = {"hosts": hostlist}
        TestQueryUsers.Me = self
        self.client = aerospike.client(config).connect(user, password)

        policy = {}
        user = "example"
        password = "foo2"
        roles = ["read-write", "sys-admin", "read"]

        status = self.client.admin_create_user( user, password, roles, policy )

        self.delete_users = []

    def teardown_method(self, method):
        """
        Teardown method
        """

        policy = {}

        self.client.admin_drop_user( "example", policy )

        self.client.close()

    def test_query_users_with_proper_parameters(self):

        policy = {}

        time.sleep(2)
        user_details = self.client.admin_query_users()

        for user in user_details:
            if user['user'] == "example":
                assert user == {'roles': ['read', 'read-write', 'sys-admin'], 'roles_size':
3, 'user': "example"}

    def test_query_users_with_invalid_timeout_policy_value(self):

        policy = {"timeout": 0.1}
        user = "example"

        try:
            status = self.client.admin_query_users( policy )

        except ParamError as exception:
            assert exception.code == -2
            assert exception.msg == "timeout is invalid"

    def test_query_users_with_proper_timeout_policy_value(self):

        policy = {'timeout': 5}

        time.sleep(2)
        user_details = self.client.admin_query_users(policy)

        time.sleep(2)
        for user in user_details:
            if user['user'] == "example":
<<<<<<< HEAD
                assert user == {'roles': ['read', 'read-write', 'sys-admin'],
=======
                assert user == {'roles': ['read','read-write', 'sys-admin'],
>>>>>>> 576a4201
'roles_size': 3, 'user': "example"}

    def test_query_users_with_no_roles(self):

        policy = {}
        user = "example"
        roles = ["sys-admin", "read", "read-write"]

        status = self.client.admin_revoke_roles(user, roles, policy)
        assert status == 0
        time.sleep(2)

        user_details = self.client.admin_query_users(policy)

        time.sleep(2)
        for user in user_details:
            if user['user'] == "example":
                assert user == {
                    'roles': [],
                    'roles_size': 0,
                    'user': "example"
                }

    def test_query_users_with_extra_argument(self):
        """
            Invoke query_users() with extra argument.
        """
        policy = {'timeout': 1000}
        with pytest.raises(TypeError) as typeError:
            self.client.admin_query_users(policy, "")

        assert "admin_query_users() takes at most 1 argument (2 given)" in typeError.value

    def test_query_users_with_policy_as_string(self):
        """
            Invoke query_users() with policy as string
        """
        policy = ""
        try:
            self.client.admin_query_users( policy )

        except ParamError as exception:
            assert exception.code == -2L
            assert exception.msg == "policy must be a dict"<|MERGE_RESOLUTION|>--- conflicted
+++ resolved
@@ -81,12 +81,8 @@
         time.sleep(2)
         for user in user_details:
             if user['user'] == "example":
-<<<<<<< HEAD
                 assert user == {'roles': ['read', 'read-write', 'sys-admin'],
-=======
-                assert user == {'roles': ['read','read-write', 'sys-admin'],
->>>>>>> 576a4201
-'roles_size': 3, 'user': "example"}
+                                'roles_size': 3, 'user': "example"}
 
     def test_query_users_with_no_roles(self):
 
