# -*- coding: utf-8 -*-

import pytest
import sys
import time
from test_base_class import TestBaseClass

aerospike = pytest.importorskip("aerospike")
try:
    from aerospike.exception import *
except:
    print "Please install aerospike python client."
    sys.exit(1)

class TestQueryUsers(TestBaseClass):

    pytestmark = pytest.mark.skipif(
        TestBaseClass().get_hosts()[1] == None,
        reason="No user specified, may be not secured cluster.")

    def setup_method(self, method):
        """
        Setup method
        """
        hostlist, user, password = TestBaseClass().get_hosts()
        config = {"hosts": hostlist}
        TestQueryUsers.Me = self
        self.client = aerospike.client(config).connect(user, password)
<<<<<<< HEAD

        try:
            self.client.admin_drop_user("example")
=======
        try:
            self.client.admin_drop_user("example-test")
>>>>>>> 5aea0ec8
        except:
            pass
        policy = {}
        user = "example-test"
        password = "foo2"
        roles = ["read-write", "sys-admin", "read"]

        status = self.client.admin_create_user( user, password, roles, policy )

        self.delete_users = []

    def teardown_method(self, method):
        """
        Teardown method
        """

        policy = {}

        self.client.admin_drop_user( "example-test", policy )

        self.client.close()

    def test_query_users_with_proper_parameters(self):

        policy = {}

        time.sleep(2)
        user_details = self.client.admin_query_users()

        assert user_details['example-test'] == ['read', 'read-write', 'sys-admin']

    def test_query_users_with_invalid_timeout_policy_value(self):

        policy = {"timeout": 0.1}
        user = "example-test"

        try:
            status = self.client.admin_query_users( policy )

        except ParamError as exception:
            assert exception.code == -2
            assert exception.msg == "timeout is invalid"

    def test_query_users_with_proper_timeout_policy_value(self):

        policy = {'timeout': 50}

        time.sleep(2)
        user_details = self.client.admin_query_users(policy)

        time.sleep(2)
        assert user_details['example-test'] == ['read', 'read-write', 'sys-admin']

    def test_query_users_with_no_roles(self):

        policy = {}
        user = "example-test"
        roles = ["sys-admin", "read", "read-write"]

        status = self.client.admin_revoke_roles(user, roles, policy)
        assert status == 0
        time.sleep(2)

        user_details = self.client.admin_query_users(policy)

        time.sleep(2)
        assert user_details['example-test'] == []

    def test_query_users_with_extra_argument(self):
        """
            Invoke query_users() with extra argument.
        """
        policy = {'timeout': 1000}
        with pytest.raises(TypeError) as typeError:
            self.client.admin_query_users(policy, "")

        assert "admin_query_users() takes at most 1 argument (2 given)" in typeError.value

    def test_query_users_with_policy_as_string(self):
        """
            Invoke query_users() with policy as string
        """
        policy = ""
        try:
            self.client.admin_query_users( policy )

        except ParamError as exception:
            assert exception.code == -2L
            assert exception.msg == "policy must be a dict"<|MERGE_RESOLUTION|>--- conflicted
+++ resolved
@@ -26,14 +26,9 @@
         config = {"hosts": hostlist}
         TestQueryUsers.Me = self
         self.client = aerospike.client(config).connect(user, password)
-<<<<<<< HEAD
-
-        try:
-            self.client.admin_drop_user("example")
-=======
+        
         try:
             self.client.admin_drop_user("example-test")
->>>>>>> 5aea0ec8
         except:
             pass
         policy = {}
