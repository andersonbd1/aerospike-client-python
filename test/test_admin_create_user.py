# -*- coding: utf-8 -*-

import pytest
import sys
import time
from test_base_class import TestBaseClass

aerospike = pytest.importorskip("aerospike")
try:
    from aerospike.exception import *
except:
    print "Please install aerospike python client."
    sys.exit(1)

class TestCreateUser(TestBaseClass):

    pytestmark = pytest.mark.skipif(
        TestBaseClass().get_hosts()[1] == None,
        reason="No user specified, may be not secured cluster.")

    def setup_method(self, method):
        """
        Setup method
        """
        hostlist, user, password = TestBaseClass().get_hosts()
        config = {"hosts": hostlist}

        self.client = aerospike.client(config).connect(user, password)

        self.delete_users = []

    def teardown_method(self, method):
        """
        Teardown method
        """

        policy = {}

        for user in self.delete_users:
            self.client.admin_drop_user( user, policy )

        self.client.close()

    def test_create_user_without_any_parameters(self):

        with pytest.raises(TypeError) as typeError:
            self.client.admin_create_user()

        assert "Required argument 'user' (pos 1) not found" in typeError.value

    def test_create_user_with_proper_parameters(self):

        policy = {"timeout": 1000}
        user = "user1-test"
        password = "user1-test"
        roles = ["read", "read-write", "sys-admin"]

        try:
            self.client.admin_drop_user ( user, policy )
        except:
            pass

        status = self.client.admin_create_user( user, password, roles, policy )

        time.sleep(2)

        assert status == 0

        user_details = self.client.admin_query_user( user, policy )

        assert user_details == ['read', 'read-write', 'sys-admin']

        self.delete_users.append('user1-test')

    def test_create_user_with_proper_parameters_without_policy(self):

        policy = { "timeout": 1000 }
        user = "user1-test"
        password = "user1-test"
        roles = ["read", "read-write", "sys-admin"]

        try:
            self.client.admin_drop_user ( user, policy )
        except:
            pass

        status = self.client.admin_create_user( user, password, roles )

        time.sleep(2)

        assert status == 0

        user_details = self.client.admin_query_user( user, policy )

        assert user_details == ['read', 'read-write', 'sys-admin']

        self.delete_users.append('user1-test')

    def test_create_user_with_invalid_timeout_policy_value(self):

        policy = {"timeout": 0.1}
        user = "user3-test"
        password = "user3-test"
        roles = ['sys-admin']

        try:
            self.client.admin_drop_user ( user, policy )
        except:
            pass

        try:
            status = self.client.admin_create_user( user, password, roles, policy )

        except ParamError as exception:
            assert exception.code == -2
            assert exception.msg == "timeout is invalid"

    def test_create_user_with_proper_timeout_policy_value(self):

        policy = {'timeout': 20}
<<<<<<< HEAD
        user = "user2"
        password = "user2"
=======
        user = "user2-test"
        password = "user2-test"
>>>>>>> 5aea0ec8
        roles = ["read-write", "sys-admin"]

        try:
            self.client.admin_drop_user ( user, policy )
        except:
            pass

        status = self.client.admin_create_user( user, password, roles , policy )

        time.sleep(2)

        assert status == 0

        user_details = self.client.admin_query_user( user )

        assert user_details == ['read-write', 'sys-admin']

        self.delete_users.append('user2-test')

    def test_create_user_with_none_username(self):

        policy = {'timeout': 20}
        user = None
        password = "user3-test"
        roles = ["sys-admin"]

        try:
            status = self.client.admin_create_user( user, password, roles, policy )

        except ParamError as exception:
            assert exception.code == -2
            assert exception.msg == "Username should be a string"

    def test_create_user_with_empty_username(self):

        policy = {}
        user = ""
        password = "user3-test"
        roles = ["read-write"]

        try:
            status = self.client.admin_create_user( user, password, roles, policy )

        except InvalidUser as exception:
            assert exception.code == 60
            assert exception.msg == "AEROSPIKE_INVALID_USER"

    def test_create_user_with_special_characters_in_username(self):

        policy = {}
        user = "!#Q#AEQ@#$%&^*((^&*~~~````"
        password = "uesr4-test"
        roles = ["read-write"]

        try:
            self.client.admin_drop_user ( user, policy )
        except:
            pass

        status = self.client.admin_create_user( user, password, roles, policy )

        assert status == 0

        self.delete_users.append(user)

    def test_create_user_with_none_password(self):

        policy = {}
        user = "uesr4-test"
        password = None
        roles = ["sys-admin"]

        try:
            status = self.client.admin_create_user( user, password, roles, policy )

        except ParamError as exception:
            assert exception.code == -2
            assert exception.msg == "Password should be a string"

    def test_create_user_with_empty_string_as_password(self):

        policy = {}
        user = "user5-test"
        password = ""
        roles = ["read-write"]

        try:
            self.client.admin_drop_user ( user, policy )
        except:
            pass

        status = self.client.admin_create_user( user, password, roles, policy )

        assert status == 0
        time.sleep(2)
        self.delete_users.append(user)

    def test_create_user_with_special_characters_in_password(self):

        policy = {}
        user = "user6-test"
        password = "@#!$#$WERWE%&%$"
        roles = ["sys-admin"]

        try:
            self.client.admin_drop_user ( user, policy )
        except:
            pass

        status = self.client.admin_create_user( user, password, roles, policy )

        assert status == 0

        self.delete_users.append(user)

    def test_create_user_with_too_long_username(self):

        policy = {}
        user = "user$" * 1000
        password = "user10-test"
        roles = ["sys-admin"]

        try:
            self.client.admin_drop_user ( user, policy )
        except:
            pass

        try:
            status = self.client.admin_create_user( user, password, roles, policy )

        except InvalidUser as exception:
            assert exception.code == 60
            assert exception.msg == "AEROSPIKE_INVALID_USER"

    def test_create_user_with_too_long_password(self):

        policy = {'timeout': 1000}
        user = "user10-test"
        password = "user#" * 1000
        roles = ["read-write"]

        try:
            self.client.admin_drop_user ( user, policy )
        except:
            pass

        status = self.client.admin_create_user( user, password, roles, policy )

        assert status == 0
        time.sleep(1)

        user_details = self.client.admin_query_user( user, policy )

        assert user_details == ['read-write']

        self.delete_users.append(user)

    def test_create_user_with_empty_roles_list(self):

        policy = {}
        user = "user7"
        password = "user7"
        roles = []

        try:
            self.client.admin_drop_user ( user, policy )
        except:
            pass

        try:
            status = self.client.admin_create_user( user, password, roles, policy )

        except InvalidRole as exception:
            assert exception.code == 70
            assert exception.msg == "AEROSPIKE_INVALID_ROLE"

    def test_create_user_with_non_user_admin_user(self):

        policy = {}
        user = "non_admin_test"
        password = "non_admin_test"
        roles = ["read-write"]

        try:
            self.client.admin_drop_user( user, policy )
        except:
            pass

        status = self.client.admin_create_user( user, password, roles, policy )

        assert status == 0

        config = {"hosts": TestCreateUser.hostlist}

        non_admin_client = None

        try:
            non_admin_client = aerospike.client(config).connect( "non_admin_test", "non_admin_test" )
            status = non_admin_client.admin_create_user( "user78", password, roles, policy )

            if non_admin_client:
                non_admin_client.close()

        except RoleViolation as exception:
            assert exception.code == 81

        self.delete_users.append("non_admin_test")<|MERGE_RESOLUTION|>--- conflicted
+++ resolved
@@ -118,13 +118,8 @@
     def test_create_user_with_proper_timeout_policy_value(self):
 
         policy = {'timeout': 20}
-<<<<<<< HEAD
-        user = "user2"
-        password = "user2"
-=======
         user = "user2-test"
         password = "user2-test"
->>>>>>> 5aea0ec8
         roles = ["read-write", "sys-admin"]
 
         try:
