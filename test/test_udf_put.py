--- conflicted
+++ resolved
@@ -5,16 +5,12 @@
 import time
 from test_base_class import TestBaseClass
 
-<<<<<<< HEAD
+aerospike = pytest.importorskip("aerospike")
 try:
-    import aerospike
     from aerospike.exception import *
 except:
     print "Please install aerospike python client."
     sys.exit(1)
-=======
-aerospike = pytest.importorskip("aerospike")
->>>>>>> 3feb24d2
 
 class TestUdfPut(TestBaseClass):
     def setup_class(cls):
@@ -77,13 +73,8 @@
         filename = "example.lua"
         udf_type = 0
 
-<<<<<<< HEAD
         try:
             status = TestUdfPut.client.udf_put( filename, udf_type, policy )
-=======
-        with pytest.raises(Exception) as exception:
-            status = TestUdfPut.client.udf_put(filename, udf_type, policy)
->>>>>>> 3feb24d2
 
         except ParamError as exception:
             assert exception.code == -2
@@ -112,13 +103,8 @@
         filename = "somefile"
         udf_type = 0
 
-<<<<<<< HEAD
         try:
             status = TestUdfPut.client.udf_put( filename, udf_type, policy )
-=======
-        with pytest.raises(Exception) as exception:
-            status = TestUdfPut.client.udf_put(filename, udf_type, policy)
->>>>>>> 3feb24d2
 
         except LuaFileNotFound as exception:
             assert exception.code == 1302
@@ -130,20 +116,12 @@
         filename = "example.lua"
         udf_type = 1
 
-<<<<<<< HEAD
         try:
             status = TestUdfPut.client.udf_put( filename, udf_type, policy )
 
         except ClientError as exception:
             assert exception.code == -1
             assert exception.msg == "Invalid UDF language"
-=======
-        with pytest.raises(Exception) as exception:
-            status = TestUdfPut.client.udf_put(filename, udf_type, policy)
-
-        assert exception.value[0] == -1L
-        assert exception.value[1] == "Invalid UDF language"
->>>>>>> 3feb24d2
 
     def test_udf_put_with_all_none_parameters(self):
 
@@ -181,13 +159,8 @@
 
         client1 = aerospike.client(config)
 
-<<<<<<< HEAD
         try:
             status = client1.udf_put( filename, udf_type, policy )
-=======
-        with pytest.raises(Exception) as exception:
-            status = client1.udf_put(filename, udf_type, policy)
->>>>>>> 3feb24d2
 
         except ClusterError as exception:
             assert exception.code == 11L
