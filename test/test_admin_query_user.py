--- conflicted
+++ resolved
@@ -5,17 +5,12 @@
 import time
 from test_base_class import TestBaseClass
 
-<<<<<<< HEAD
+aerospike = pytest.importorskip("aerospike")
 try:
-    import aerospike
     from aerospike.exception import *
 except:
     print "Please install aerospike python client."
     sys.exit(1)
-=======
-aerospike = pytest.importorskip("aerospike")
-
->>>>>>> 3feb24d2
 
 class TestQueryUser(TestBaseClass):
 
@@ -68,29 +63,16 @@
         time.sleep(2)
         user_details = self.client.admin_query_user(policy, user)
 
-<<<<<<< HEAD
         assert user_details == [{'roles': ['read', 'read-write', 'sys-admin'], 'roles_size':
 3, 'user': user}]
-=======
-        assert user_details == [{
-            'roles': ['sys-admin', 'read', 'read-write'],
-            'roles_size': 3,
-            'user': user
-        }]
->>>>>>> 3feb24d2
 
     def test_query_user_with_invalid_timeout_policy_value(self):
 
         policy = {"timeout": 0.1}
         user = "example"
 
-<<<<<<< HEAD
         try:
             status = self.client.admin_query_user( policy, user )
-=======
-        with pytest.raises(Exception) as exception:
-            status = self.client.admin_query_user(policy, user)
->>>>>>> 3feb24d2
 
         except ParamError as exception:
             assert exception.code == -2
@@ -104,29 +86,16 @@
         time.sleep(2)
         user_details = self.client.admin_query_user(policy, user)
 
-<<<<<<< HEAD
         assert user_details == [{'roles': ['read','read-write','sys-admin'],
 'roles_size': 3, 'user': user}]
-=======
-        assert user_details == [{
-            'roles': ['sys-admin', 'read', 'read-write'],
-            'roles_size': 3,
-            'user': user
-        }]
->>>>>>> 3feb24d2
 
     def test_query_user_with_none_username(self):
 
         policy = {'timeout': 0}
         user = None
 
-<<<<<<< HEAD
         try:
             user_details = self.client.admin_query_user( policy, user )
-=======
-        with pytest.raises(Exception) as exception:
-            user_details = self.client.admin_query_user(policy, user)
->>>>>>> 3feb24d2
 
         except ParamError as exception:
             assert exception.code == -2
@@ -137,13 +106,8 @@
         policy = {}
         user = ""
 
-<<<<<<< HEAD
         try:
             status = self.client.admin_query_user( policy, user )
-=======
-        with pytest.raises(Exception) as exception:
-            status = self.client.admin_query_user(policy, user)
->>>>>>> 3feb24d2
 
         except InvalidUser as exception:
             assert exception.code == 60
@@ -154,13 +118,8 @@
         policy = {}
         user = "non-existent"
 
-<<<<<<< HEAD
         try:
             status = self.client.admin_query_user( policy, user )
-=======
-        with pytest.raises(Exception) as exception:
-            status = self.client.admin_query_user(policy, user)
->>>>>>> 3feb24d2
 
         except InvalidUser as exception:
             assert exception.code == 60
@@ -199,13 +158,8 @@
             Invoke query_user() with policy as string
         """
         policy = ""
-<<<<<<< HEAD
         try:
             self.client.admin_query_user( policy, "foo")
-=======
-        with pytest.raises(Exception) as exception:
-            self.client.admin_query_user(policy, "foo")
->>>>>>> 3feb24d2
 
         except AerospikeError as exception:
             assert exception.code == -2L
