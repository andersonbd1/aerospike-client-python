# -*- coding: utf-8 -*-

import pytest
import sys
import time
from test_base_class import TestBaseClass

aerospike = pytest.importorskip("aerospike")
try:
    from aerospike.exception import *
except:
    print "Please install aerospike python client."
    sys.exit(1)

class TestQueryUser(TestBaseClass):

    pytestmark = pytest.mark.skipif(
        TestBaseClass().get_hosts()[1] == None,
        reason="No user specified, may be not secured cluster.")

    def setup_method(self, method):
        """
        Setup method
        """
        hostlist, user, password = TestBaseClass().get_hosts()
        config = {"hosts": hostlist}
        TestQueryUser.Me = self
        self.client = aerospike.client(config).connect(user, password)
        try:
<<<<<<< HEAD
            self.client.admin_drop_user("example")
=======
            self.client.admin_drop_user("example-test")
>>>>>>> 5aea0ec8
        except:
            pass
        policy = {}
        user = "example-test"
        password = "foo2"
        roles = ["read-write", "sys-admin", "read"]

        status = self.client.admin_create_user( user, password, roles, policy )

        self.delete_users = []

    def teardown_method(self, method):
        """
        Teardown method
        """

        policy = {}

        self.client.admin_drop_user( "example-test", policy )

        self.client.close()

    def test_query_user_without_any_parameters(self):

        with pytest.raises(TypeError) as typeError:
            self.client.admin_query_user()

        assert "Required argument 'user' (pos 1) not found" in typeError.value

    def test_query_user_with_proper_parameters(self):

        policy = {}
        user = "example-test"

        time.sleep(2)
        user_details = self.client.admin_query_user( user )
        assert user_details == ['read','read-write','sys-admin']

    def test_query_user_with_invalid_timeout_policy_value(self):

        policy = {"timeout": 0.1}
        user = "example-test"

        try:
            status = self.client.admin_query_user( user, policy )

        except ParamError as exception:
            assert exception.code == -2
            assert exception.msg == "timeout is invalid"

    def test_query_user_with_proper_timeout_policy_value(self):

        policy = {'timeout': 30}
<<<<<<< HEAD
        user = "example"
=======
        user = "example-test"
>>>>>>> 5aea0ec8

        time.sleep(2)
        user_details = self.client.admin_query_user( user, policy )

        assert user_details == ['read','read-write','sys-admin']

    def test_query_user_with_none_username(self):

        policy = {'timeout': 30}
        user = None

        try:
            user_details = self.client.admin_query_user( user, policy )

        except ParamError as exception:
            assert exception.code == -2
            assert exception.msg == "Username should be a string"

    def test_query_user_with_empty_username(self):

        policy = {}
        user = ""

        try:
            status = self.client.admin_query_user( user, policy )

        except InvalidUser as exception:
            assert exception.code == 60
            assert exception.msg == "AEROSPIKE_INVALID_USER"

    def test_query_user_with_nonexistent_username(self):

        policy = {}
        user = "non-existent"

        try:
            status = self.client.admin_query_user( user, policy )

        except InvalidUser as exception:
            assert exception.code == 60
            assert exception.msg == "AEROSPIKE_INVALID_USER"

    def test_query_user_with_no_roles(self):

        policy = {}
        user = "example-test"
        roles = ["sys-admin", "read", "read-write"]

        status = self.client.admin_revoke_roles(user, roles, policy)
        assert status == 0
        time.sleep(2)

        user_details = self.client.admin_query_user( user )

        assert user_details == []

    def test_query_user_with_extra_argument(self):
        """
            Invoke query_user() with extra argument.
        """
        policy = {'timeout': 1000}
        with pytest.raises(TypeError) as typeError:
            self.client.admin_query_user( "foo", policy, "" )

        assert "admin_query_user() takes at most 2 arguments (3 given)" in typeError.value

    def test_query_user_with_policy_as_string(self):
        """
            Invoke query_user() with policy as string
        """
        policy = ""
        try:
            self.client.admin_query_user( "foo", policy)

        except AerospikeError as exception:
            assert exception.code == -2L
            assert exception.msg == "policy must be a dict"<|MERGE_RESOLUTION|>--- conflicted
+++ resolved
@@ -27,11 +27,7 @@
         TestQueryUser.Me = self
         self.client = aerospike.client(config).connect(user, password)
         try:
-<<<<<<< HEAD
-            self.client.admin_drop_user("example")
-=======
             self.client.admin_drop_user("example-test")
->>>>>>> 5aea0ec8
         except:
             pass
         policy = {}
@@ -85,11 +81,7 @@
     def test_query_user_with_proper_timeout_policy_value(self):
 
         policy = {'timeout': 30}
-<<<<<<< HEAD
-        user = "example"
-=======
         user = "example-test"
->>>>>>> 5aea0ec8
 
         time.sleep(2)
         user_details = self.client.admin_query_user( user, policy )
