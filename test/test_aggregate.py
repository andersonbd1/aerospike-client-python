# -*- coding: utf-8 -*-

import pytest
import sys
import cPickle as pickle
from test_base_class import TestBaseClass
import os
import shutil
import time

aerospike = pytest.importorskip("aerospike")
try:
    from aerospike.exception import *
except:
    print "Please install aerospike python client."
    sys.exit(1)

from aerospike import predicates as p

class TestAggregate(TestBaseClass):
    def setup_class(cls):
        hostlist, user, password = TestBaseClass.get_hosts()
        config = {
            'hosts': hostlist,
            'lua':{'user_path': '/tmp/',
            'system_path':'../aerospike-client-c/lua/'}}
        if user == None and password == None:
            client = aerospike.client(config).connect()
        else:
            client = aerospike.client(config).connect(user, password)

        client.index_integer_create('test', 'demo', 'test_age',
                'test_demo_test_age_idx')
        client.index_integer_create('test', 'demo', 'age1', 'test_demo_age1_idx')
        time.sleep(2)

        filename = "stream_example.lua"
        udf_type = aerospike.UDF_TYPE_LUA
        status = client.udf_put(filename, udf_type)
        #shutil.copyfile(filename, config['lua']['user_path'] +
        #    'stream_example.lua')
        client.close()

    def teardown_class(cls):
        return
        hostlist, user, password = TestBaseClass.get_hosts()
        config = {
            'hosts': hostlist,
            'lua':{'user_path': '/tmp/',
            'system_path':'../aerospike-client-c/lua/'}}
        if user == None and password == None:
            client = aerospike.client(config).connect()
        else:
            client = aerospike.client(config).connect(user, password)
        client.index_remove('test', 'test_demo_test_age_idx')
        client.index_remove('test', 'test_demo_age1_idx')
        module = "stream_example.lua"

        status = client.udf_remove(module)
<<<<<<< HEAD
=======
        os.remove(config['lua']['user_path'] + 'stream_example.lua')
>>>>>>> b8c1f2c1
        client.close()

    def setup_method(self, method):
        """
        Setup method.
        """

        hostlist, user, password = TestBaseClass.get_hosts()
        config = {
            'hosts': hostlist,
            'lua':{'user_path': '/tmp/',
            'system_path':'../aerospike-client-c/lua/'}}
        if TestBaseClass.user == None and TestBaseClass.password == None:
            self.client = aerospike.client(config).connect()
        else:
            self.client = aerospike.client(config).connect(
                TestBaseClass.user, TestBaseClass.password)

        for i in xrange(5):
            key = ('test', 'demo', i)
            rec = {
                'name': 'name%s' % (str(i)),
                'addr': 'name%s' % (str(i)),
                'test_age': i,
                'no': i
            }
            self.client.put(key, rec)

    def teardown_method(self, method):
        """
        Teardown method.
        """
        for i in xrange(5):
            key = ('test', 'demo', i)
            #self.client.remove(key)
        self.client.close()

    def test_aggregate_with_no_parameters(self):
        """
            Invoke aggregate() without any mandatory parameters.
        """
        try:
            query = self.client.query()
            query.select()
            query.where()

        except ParamError as exception:
            assert exception.code == -2
            assert exception.msg == 'query() expects atleast 1 parameter'

        #assert "where() takes at least 1 argument (0 given)" in typeError.value

    def test_aggregate_no_sec_index(self):
        """
            Invoke aggregate() with no secondary index
        """
        try:
            query = self.client.query('test', 'demo')
            query.select('name', 'no')
            query.where(p.between('no', 1, 5))
            query.apply('stream_example', 'count')

            result = None

            def user_callback(value):
                result = value

            query.foreach(user_callback)
        except IndexNotFound as exception:
            assert exception.code == 201L
            assert exception.msg == 'AEROSPIKE_ERR_INDEX_NOT_FOUND'

    def test_aggregate_with_incorrect_ns_set(self):
        """
            Invoke aggregate() with incorrect ns and set
        """
        try:
            query = self.client.query('test1', 'demo1')
            query.select('name', 'test_age')
            query.where(p.equals('test_age', 1))
            query.apply('stream_example', 'count')
            result = 1

            def user_callback(value):
                result = value

            query.foreach(user_callback)

        except InvalidRequest as exception:
            assert exception.code == 4L
            assert exception.msg == 'AEROSPIKE_ERR_REQUEST_INVALID'

    #@pytest.mark.xfail(reason="C client incorrectly sent status AEROSPIKE_ERR_UDF")
    def test_aggregate_with_where_incorrect(self):
        """
            Invoke aggregate() with where is incorrect
        """
        query = self.client.query('test', 'demo')
        query.select('name', 'test_age')
        query.where(p.equals('test_age', 165))
        query.apply('stream_example', 'count')
        records = []

        def user_callback(value):
            records.append(value)

        query.foreach(user_callback)
        assert records == []

    def test_aggregate_with_where_none_value(self):
        """
            Invoke aggregate() with where is null value
        """
        query = self.client.query('test', 'demo')
        query.select('name', 'test_age')
        try:
            query.where(p.equals('test_age', None))
            query.apply('stream_example', 'count')
            result = 1

            def user_callback(value):
                result = value

            query.foreach(user_callback)

        except ParamError as exception:
            assert exception.code == -2L
            assert exception.msg == 'predicate is invalid.'

    #@pytest.mark.xfail(reason="C client incorrectly sent status AEROSPIKE_ERR_UDF")
    def test_aggregate_with_where_bool_value(self):
        """
            Invoke aggregate() with where is bool value
        """
        query = self.client.query('test', 'demo')
        query.select('name', 'test_age')
        query.where(p.between('test_age', True, True))
        query.apply('stream_example', 'count')
        records = []

        def user_callback(value):
            records.append(value)

        query.foreach(user_callback)
        assert records[0] == 1

    def test_aggregate_with_where_equals_value(self):
        """
            Invoke aggregate() with where is equal
        """
        query = self.client.query('test', 'demo')
        query.select('name', 'test_age')
        query.where(p.equals('test_age', 2))
        query.apply('stream_example', 'count')
        records = []

        def user_callback(value):
            records.append(value)

        query.foreach(user_callback)
        assert records[0] == 1

    def test_aggregate_with_empty_module_function(self):
        """
            Invoke aggregate() with empty module and function
        """
        query = self.client.query('test', 'demo')
        query.select('name', 'test_age')
        query.where(p.between('test_age', 1, 5))
        query.apply('', '')

        result = None

        def user_callback(value):
            result = value

        query.foreach(user_callback)
        assert result == None
    """
    def test_aggregate_with_incorrect_module(self):
            #Invoke aggregate() with incorrect module
        try:
            query = self.client.query('test', 'demo')
            query.select('name', 'test_age')
            query.where(p.between('test_age', 1, 5))
            query.apply('streamwrong', 'count')

            result = None

            def user_callback(value):
                result = value

            query.foreach(user_callback)

        except ClientError as exception:
            assert exception.code == -1L
            assert exception.msg == 'UDF: Execution Error 1'

    def test_aggregate_with_incorrect_function(self):
        #Invoke aggregate() with incorrect function
        try:
            query = self.client.query('test', 'demo')
            query.select('name', 'test_age')
            query.where(p.between('test_age', 1, 5))
            query.apply('stream_example', 'countno')

            records = []

            def user_callback(value):
                records.append(value)

            query.foreach(user_callback)
        except ClientError as exception:
            assert exception.code == -1L
            assert exception.msg == 'UDF: Execution Error 2 : function not found'
            """
    def test_aggregate_with_correct_parameters(self):
        """
            Invoke aggregate() with correct arguments
        """
        query = self.client.query('test', 'demo')
        query.select('name', 'test_age')
        query.where(p.between('test_age', 1, 5))
        query.apply('stream_example', 'count')

        records = []

        def user_callback(value):
            records.append(value)

        query.foreach(user_callback)
        assert records[0] == 4

    def test_aggregate_with_policy(self):
        """
            Invoke aggregate() with policy
        """
        policy = {'timeout': 1000}
        query = self.client.query('test', 'demo')
        query.select('name', 'test_age')
        query.where(p.between('test_age', 1, 5))
        query.apply('stream_example', 'count')

        records = []

        def user_callback(value):
            records.append(value)

        query.foreach(user_callback, policy)
        assert records[0] == 4

    def test_aggregate_with_extra_parameter(self):
        """
            Invoke aggregate() with extra parameter
        """
        policy = {'timeout': 1000}

        with pytest.raises(TypeError) as typeError:
            query = self.client.query('test', 'demo')
            query.select('name', 'test_age')
            query.where(p.between('test_age', 1, 5))
            query.apply('stream_example', 'count')

            result = None

            def user_callback(value):
                result = value

            query.foreach(user_callback, policy, "")

        assert "foreach() takes at most 2 arguments (3 given)" in typeError.value

    def test_aggregate_with_extra_parameters_to_lua(self):
        """
            Invoke aggregate() with extra arguments
        """
        query = self.client.query('test', 'demo')
        query.select('name', 'test_age')
        query.where(p.between('test_age', 1, 5))
        stream = None
        query.apply('stream_example', 'count', [stream])

        records = []

        def user_callback(value):
            records.append(value)

        query.foreach(user_callback)
        assert records[0] == 4

    def test_aggregate_with_extra_parameter_in_lua(self):
        """
            Invoke aggregate() with extra parameter in lua
        """
        query = self.client.query('test', 'demo')
        query.select('name', 'test_age')
        query.where(p.between('test_age', 1, 5))
        query.apply('stream_example', 'count_extra')

        records = []

        def user_callback(value):
            records.append(value)

        query.foreach(user_callback)
        assert records[0] == 4

    """
    def test_aggregate_with_less_parameter_in_lua(self):
        #Invoke aggregate() with less parameter in lua
        try:
            query = self.client.query('test', 'demo')
            query.select('name', 'test_age')
            query.where(p.between('test_age', 1, 5))
            query.apply('stream_example', 'count_less')

            records = []

            def user_callback(value):
                records.append(value)

            query.foreach(user_callback)

        except ClientError as exception:
            assert exception.code == -1L
            """
    def test_aggregate_with_arguments_to_lua_function(self):
        """
            Invoke aggregate() with unicode arguments to lua function.
        """
        query = self.client.query('test', 'demo')
        query.where(p.between('test_age', 0, 5))
        query.apply('stream_example', 'group_count', [u"name", u"addr"])

        rec = []

        def callback(value):
            rec.append(value)

        query.foreach(callback)
        assert rec == [
            {u'name4': 1,
             u'name2': 1,
             u'name3': 1,
             u'name0': 1,
             u'name1': 1}
        ]

    def test_aggregate_with_unicode_module_and_function_name(self):
        """
            Invoke aggregate() with unicode module and function names
        """
        query = self.client.query('test', 'demo')
        query.select(u'name', 'test_age')
        query.where(p.between('test_age', 1, 5))
        query.apply(u'stream_example', u'count')

        records = []

        def user_callback(value):
            records.append(value)

        query.foreach(user_callback)
        assert records[0] == 4

    def test_aggregate_with_multiple_foreach_on_same_query_object(self):
        """
            Invoke aggregate() with multiple foreach on same query object.
        """
        query = self.client.query('test', 'demo')
        query.select('name', 'test_age')
        query.where(p.between('test_age', 1, 5))
        query.apply('stream_example', 'count')

        records = []

        def user_callback(value):
            records.append(value)

        query.foreach(user_callback)
        assert records[0] == 4

        records = []
        query.foreach(user_callback)
        assert records[0] == 4

    def test_aggregate_with_multiple_results_call_on_same_query_object(self):
        """
            Invoke aggregate() with multiple foreach on same query object.
        """
        query = self.client.query('test', 'demo')
        query.select('name', 'test_age')
        query.where(p.between('test_age', 1, 5))
        query.apply('stream_example', 'count')

        records = []
        records = query.results()
        assert records[0] == 4

        records = []
        records = query.results()
        assert records[0] == 4

    def test_aggregate_with_correct_parameters_without_connection(self):
        """
            Invoke aggregate() with correct arguments without connection
        """
        config = {'hosts': [('127.0.0.1', 3000)]}
        client1 = aerospike.client(config)

        try:
            query = client1.query('test', 'demo')
            query.select('name', 'test_age')
            query.where(p.between('test_age', 1, 5))
            query.apply('stream_example', 'count')

            records = []

            def user_callback(value):
                records.append(value)

            query.foreach(user_callback)

        except ClusterError as exception:
            assert exception.code == 11L
            assert exception.msg == 'No connection to aerospike cluster'<|MERGE_RESOLUTION|>--- conflicted
+++ resolved
@@ -37,8 +37,8 @@
         filename = "stream_example.lua"
         udf_type = aerospike.UDF_TYPE_LUA
         status = client.udf_put(filename, udf_type)
-        #shutil.copyfile(filename, config['lua']['user_path'] +
-        #    'stream_example.lua')
+        shutil.copyfile(filename, config['lua']['user_path'] +
+            'stream_example.lua')
         client.close()
 
     def teardown_class(cls):
@@ -57,10 +57,7 @@
         module = "stream_example.lua"
 
         status = client.udf_remove(module)
-<<<<<<< HEAD
-=======
         os.remove(config['lua']['user_path'] + 'stream_example.lua')
->>>>>>> b8c1f2c1
         client.close()
 
     def setup_method(self, method):
