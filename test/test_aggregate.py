# -*- coding: utf-8 -*-

import pytest
import sys
import cPickle as pickle
from test_base_class import TestBaseClass

try:
    import aerospike
except:
    print "Please install aerospike python client."
    sys.exit(1)

from aerospike import predicates as p
class TestAggregate(TestBaseClass):

    def setup_class(cls):
<<<<<<< HEAD
        hostlist, user, password = TestBaseClass.get_hosts()
        config = {
                'hosts': hostlist
                }
        if user == None and password == None:
            client = aerospike.client(config).connect()
        else:
            client = aerospike.client(config).connect(user, password)

=======
        config = { 'hosts' : [('127.0.0.1', 3000)] }
        client = aerospike.client(config).connect()
>>>>>>> b713b2f2
        policy = {}
        client.index_integer_create('test', 'demo',
'test_age', 'age_index', policy)
        policy = {}
        client.index_integer_create('test', 'demo',
'age1', 'age_index1', policy)

        policy = {}
        filename = "stream_example.lua"
        udf_type = 0

        status = client.udf_put( filename, udf_type, policy )

        client.close()

    def teardown_class(cls):
        config = {
<<<<<<< HEAD
                'hosts': TestBaseClass.hostlist
                }
        if TestBaseClass.user == None and TestBaseClass.password == None:
            client = aerospike.client(config).connect()
	else:
            client = aerospike.client(config).connect(TestBaseClass.user,
                    TestBaseClass.password)

=======
                'hosts': [('127.0.0.1', 3000)]
        }
        client = aerospike.client(config).connect()
>>>>>>> b713b2f2
        policy = {}
        client.index_remove('test', 'age_index', policy);
        client.index_remove('test', 'age_index1', policy);
        policy = { }
        module = "stream_example.lua"

        status = client.udf_remove( module, policy )
        client.close()

    def setup_method(self, method):

        """
        Setup method.
        """

        config = {
                'hosts': TestBaseClass.hostlist
                }
        if TestBaseClass.user == None and TestBaseClass.password == None:
            self.client = aerospike.client(config).connect()
        else:
            self.client = aerospike.client(config).connect(TestBaseClass.user,
                    TestBaseClass.password)

        for i in xrange(5):
            key = ('test', 'demo', i)
            rec = {
                    'name' : 'name%s' % (str(i)),
                    'addr' : 'name%s' % (str(i)),
                    'test_age'  : i,
                    'no'   : i
                    }
            self.client.put(key, rec)

    def teardown_method(self, method):
        """
        Teardown method.
        """
        for i in xrange(5):
            key = ('test', 'demo', i)
            self.client.remove(key)
        self.client.close()

    def test_aggregate_with_no_parameters(self):
        """
            Invoke aggregate() without any mandatory parameters.
        """
        with pytest.raises(Exception) as exception:
            query = self.client.query()
            query.select()
            query.where()

        assert exception.value[0] == -2
        assert exception.value[1] == 'query() expects atleast 1 parameter'

        #assert "where() takes at least 1 argument (0 given)" in typeError.value

    def test_aggregate_no_sec_index(self):
        """
            Invoke aggregate() with no secondary index
        """
        with pytest.raises(Exception) as exception:
            query = self.client.query('test', 'demo')
            query.select('name', 'no')
            query.where(p.between('no', 1, 5))
            query.apply('stream_example', 'count');

            result = None
            def user_callback(value):
                result = value

            query.foreach(user_callback)
        assert exception.value[0] == 201L
        assert exception.value[1] == 'AEROSPIKE_ERR_INDEX_NOT_FOUND'

    def test_aggregate_with_incorrect_ns_set(self):
        """
            Invoke aggregate() with incorrect ns and set
        """
        with pytest.raises(Exception) as exception:
            query = self.client.query('test1', 'demo1')
            query.select('name', 'test_age')
            query.where(p.equals('test_age', 1))
            query.apply('stream_example', 'count')
            result = 1
            def user_callback(value):
                result = value

            query.foreach(user_callback)

        assert exception.value[0] == 4L
        assert exception.value[1] == 'AEROSPIKE_ERR_REQUEST_INVALID'

    def test_aggregate_with_where_incorrect(self):
        """
            Invoke aggregate() with where is incorrect
        """
        query = self.client.query('test', 'demo')
        query.select('name', 'test_age')
        query.where(p.equals('test_age', 165))
        query.apply('stream_example', 'count')
        records = []
        def user_callback(value):
            records.append(value)

        query.foreach(user_callback)
        assert records == []

    def test_aggregate_with_where_none_value(self):
        """
            Invoke aggregate() with where is null value
        """
        query = self.client.query('test', 'demo')
        query.select('name', 'test_age')
        with pytest.raises(Exception) as exception:
            query.where(p.equals('test_age', None))
            query.apply('stream_example', 'count')
            result = 1
            def user_callback(value):
                result = value

            query.foreach(user_callback)

        assert exception.value[0] == -2L
        assert exception.value[1] == 'predicate is invalid.'

    def test_aggregate_with_where_bool_value(self):
        """
            Invoke aggregate() with where is bool value
        """
        query = self.client.query('test', 'demo')
        query.select('name', 'test_age')
        query.where(p.between('test_age', True, True))
        query.apply('stream_example', 'count')
        records = []
        def user_callback(value):
            records.append(value)

        query.foreach(user_callback)
        assert records[0] == 1

    def test_aggregate_with_where_equals_value(self):
        """
            Invoke aggregate() with where is equal
        """
        query = self.client.query('test', 'demo')
        query.select('name', 'test_age')
        query.where(p.equals('test_age', 2))
        query.apply('stream_example', 'count')
        records = []
        def user_callback(value):
            records.append(value)

        query.foreach(user_callback)
        assert records[0] == 1

    def test_aggregate_with_empty_module_function(self):
        """
            Invoke aggregate() with empty module and function
        """
        query = self.client.query('test', 'demo')
        query.select('name', 'test_age')
        query.where(p.between('test_age', 1, 5))
        query.apply('', '')

        result = None
        def user_callback(value):
            result = value

        query.foreach(user_callback)
        assert result == None

    def test_aggregate_with_incorrect_module(self):
        """
            Invoke aggregate() with incorrect module
        """
        with pytest.raises(Exception) as exception:
            query = self.client.query('test', 'demo')
            query.select('name', 'test_age')
            query.where(p.between('test_age', 1, 5))
            query.apply('streamwrong', 'count')

            result = None
            def user_callback(value):
                result = value

            query.foreach(user_callback)

        assert exception.value[0] == -1L
        assert exception.value[1] == 'UDF: Execution Error 1'

    def test_aggregate_with_incorrect_function(self):
        """
            Invoke aggregate() with incorrect function
        """
        with pytest.raises(Exception) as exception:
            query = self.client.query('test', 'demo')
            query.select('name', 'test_age')
            query.where(p.between('test_age', 1, 5))
            query.apply('stream_example', 'countno')

            records = []
            def user_callback(value):
                records.append(value)

            query.foreach(user_callback)
        assert exception.value[0] == -1L
        assert exception.value[1] == 'UDF: Execution Error 2 : function not found'

    def test_aggregate_with_correct_parameters(self):
        """
            Invoke aggregate() with correct arguments
        """
        query = self.client.query('test', 'demo')
        query.select('name', 'test_age')
        query.where(p.between('test_age', 1, 5))
        query.apply('stream_example', 'count')

        records = []
        def user_callback(value):
            records.append(value)

        query.foreach(user_callback)
        assert records[0] == 4

    def test_aggregate_with_policy(self):
        """
            Invoke aggregate() with policy
        """
        policy = {
            'timeout': 1000
        }
        query = self.client.query('test', 'demo')
        query.select('name', 'test_age')
        query.where(p.between('test_age', 1, 5))
        query.apply('stream_example', 'count')

        records = []
        def user_callback(value):
            records.append(value)

        query.foreach(user_callback, policy)
        assert records[0] == 4

    def test_aggregate_with_extra_parameter(self):
        """
            Invoke aggregate() with extra parameter
        """
        policy = {
            'timeout': 1000
        }

        with pytest.raises(TypeError) as typeError:
            query = self.client.query('test', 'demo')
            query.select('name', 'test_age')
            query.where(p.between('test_age', 1, 5))
            query.apply('stream_example', 'count')

            result = None
            def user_callback(value):
                result = value

            query.foreach(user_callback, policy, "")

        assert "foreach() takes at most 2 arguments (3 given)" in typeError.value

    def test_aggregate_with_extra_parameters_to_lua(self):
        """
            Invoke aggregate() with extra arguments
        """
        query = self.client.query('test', 'demo')
        query.select('name', 'test_age')
        query.where(p.between('test_age', 1, 5))
        stream = None
        query.apply('stream_example', 'count', [stream])

        records = []
        def user_callback(value):
            records.append(value)

        query.foreach(user_callback)
        assert records[0] == 4

    def test_aggregate_with_extra_parameter_in_lua(self):
        """
            Invoke aggregate() with extra parameter in lua
        """
        query = self.client.query('test', 'demo')
        query.select('name', 'test_age')
        query.where(p.between('test_age', 1, 5))
        query.apply('stream_example', 'count_extra')

        records = []
        def user_callback(value):
            records.append(value)

        query.foreach(user_callback)
        assert records[0] == 4

    def test_aggregate_with_less_parameter_in_lua(self):
        """
            Invoke aggregate() with less parameter in lua
        """
        with pytest.raises(Exception) as exception:
            query = self.client.query('test', 'demo')
            query.select('name', 'test_age')
            query.where(p.between('test_age', 1, 5))
            query.apply('stream_example', 'count_less')

            records = []
            def user_callback(value):
                records.append(value)

            query.foreach(user_callback)

        assert exception.value[0] == -1L

    def test_aggregate_with_arguments_to_lua_function(self):
        """
            Invoke aggregate() with unicode arguments to lua function.
        """
        query = self.client.query('test', 'demo')
        query.where(p.between('test_age', 0, 5))
        query.apply('stream_example', 'group_count', [u"name", u"addr"])

        rec = []
        def callback(value):
            rec.append(value)

        query.foreach(callback)
        assert rec == [{u'name4': 1, u'name2': 1, u'name3': 1, u'name0': 1, u'name1': 1}]

    def test_aggregate_with_unicode_module_and_function_name(self):
        """
            Invoke aggregate() with unicode module and function names
        """
        query = self.client.query('test', 'demo')
        query.select(u'name', 'test_age')
        query.where(p.between('test_age', 1, 5))
        query.apply(u'stream_example', u'count')

        records = []
        def user_callback(value):
            records.append(value)

        query.foreach(user_callback)
        assert records[0] == 4

    def test_aggregate_with_multiple_foreach_on_same_query_object(self):
        """
            Invoke aggregate() with multiple foreach on same query object.
        """
        query = self.client.query('test', 'demo')
        query.select('name', 'test_age')
        query.where(p.between('test_age', 1, 5))
        query.apply('stream_example', 'count')

        records = []
        def user_callback(value):
            records.append(value)

        query.foreach(user_callback)
        assert records[0] == 4

        records = []
        query.foreach(user_callback)
        assert records[0] == 4

    def test_aggregate_with_multiple_results_call_on_same_query_object(self):
        """
            Invoke aggregate() with multiple foreach on same query object.
        """
        query = self.client.query('test', 'demo')
        query.select('name', 'test_age')
        query.where(p.between('test_age', 1, 5))
        query.apply('stream_example', 'count')

        records = []
        records = query.results()
        assert records[0] == 4

        records = []
        records = query.results()
        assert records[0] == 4<|MERGE_RESOLUTION|>--- conflicted
+++ resolved
@@ -15,7 +15,6 @@
 class TestAggregate(TestBaseClass):
 
     def setup_class(cls):
-<<<<<<< HEAD
         hostlist, user, password = TestBaseClass.get_hosts()
         config = {
                 'hosts': hostlist
@@ -25,10 +24,6 @@
         else:
             client = aerospike.client(config).connect(user, password)
 
-=======
-        config = { 'hosts' : [('127.0.0.1', 3000)] }
-        client = aerospike.client(config).connect()
->>>>>>> b713b2f2
         policy = {}
         client.index_integer_create('test', 'demo',
 'test_age', 'age_index', policy)
@@ -45,21 +40,14 @@
         client.close()
 
     def teardown_class(cls):
+        hostlist, user, password = TestBaseClass.get_hosts()
         config = {
-<<<<<<< HEAD
-                'hosts': TestBaseClass.hostlist
+                'hosts': hostlist
                 }
-        if TestBaseClass.user == None and TestBaseClass.password == None:
+        if user == None and password == None:
             client = aerospike.client(config).connect()
-	else:
-            client = aerospike.client(config).connect(TestBaseClass.user,
-                    TestBaseClass.password)
-
-=======
-                'hosts': [('127.0.0.1', 3000)]
-        }
-        client = aerospike.client(config).connect()
->>>>>>> b713b2f2
+        else:
+            client = aerospike.client(config).connect(user, password)
         policy = {}
         client.index_remove('test', 'age_index', policy);
         client.index_remove('test', 'age_index1', policy);
