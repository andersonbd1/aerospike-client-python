--- conflicted
+++ resolved
@@ -1,13 +1,10 @@
 import unittest
 import aerospike
-<<<<<<< HEAD
 from test_base_class import TestBaseClass
-=======
 
 config = {
     "hosts": [("127.0.0.1",3000)]
 }
->>>>>>> b713b2f2
 
 # count records
 count = 0
@@ -190,12 +187,8 @@
             }
             self.client.put(key, rec)
 
-<<<<<<< HEAD
-        self.client.index_integer_create({}, 'test', 'demo', 'age', 'age_index')
-        sleep(1)
-=======
-        self.client.index_integer_create({}, 'test', 'unittest', 'age', 'age_index')
->>>>>>> b713b2f2
+        self.client.index_integer_create('test', 'unittest', 'age', 'age_index',
+                {})
 
         query = self.client.query('test', 'demo')
 
@@ -211,6 +204,6 @@
             key = ('test', 'demo', i)
             self.client.remove(key)
 
-        self.client.index_remove({}, 'test', 'age_index');
+        self.client.index_remove('test', 'age_index', {});
 
 suite = unittest.TestLoader().loadTestsFromTestCase(KVTestCase)