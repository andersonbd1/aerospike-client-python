--- conflicted
+++ resolved
@@ -22,7 +22,7 @@
             TestQuery.client = aerospike.client(config).connect(user, password)
 
         TestQuery.client = aerospike.client(config).connect()
-<<<<<<< HEAD
+
         TestQuery.client.index_integer_create('test', 'demo', 'test_age',
                                               'age_index')
         TestQuery.client.index_string_create('test', 'demo', 'addr',
@@ -47,6 +47,8 @@
         TestQuery.client.index_map_values_create('test', 'demo', 'string_map',
                                                  aerospike.INDEX_STRING,
                                                  'string_map_values_index')
+        TestQuery.client.index_integer_create('test', None, 'test_age_none', 
+                                                'age_index_none')
 
     def teardown_class(cls):
         policy = {}
@@ -60,31 +62,7 @@
         TestQuery.client.index_remove('test', 'numeric_map_values_index',
                                       policy)
         TestQuery.client.index_remove('test', 'string_map_values_index', policy)
-=======
-        TestQuery.client.index_integer_create('test', 'demo', 'test_age', 'age_index')
-        TestQuery.client.index_string_create('test', 'demo', 'addr', 'addr_index')
-        TestQuery.client.index_integer_create('test', 'demo', 'age1', 'age_index1')
-        TestQuery.client.index_list_create('test', 'demo', 'numeric_list', aerospike.INDEX_NUMERIC, 'numeric_list_index')
-        TestQuery.client.index_list_create('test', 'demo', 'string_list', aerospike.INDEX_STRING, 'string_list_index')
-        TestQuery.client.index_map_keys_create('test', 'demo', 'numeric_map', aerospike.INDEX_NUMERIC, 'numeric_map_index')
-        TestQuery.client.index_map_keys_create('test', 'demo', 'string_map', aerospike.INDEX_STRING, 'string_map_index')
-        TestQuery.client.index_map_values_create('test', 'demo', 'numeric_map', aerospike.INDEX_NUMERIC, 'numeric_map_values_index')
-        TestQuery.client.index_map_values_create('test', 'demo', 'string_map', aerospike.INDEX_STRING, 'string_map_values_index')
-        TestQuery.client.index_integer_create('test', None, 'test_age_none', 'age_index_none')
-
-    def teardown_class(cls):
-        policy = {}
-        TestQuery.client.index_remove('test', 'age_index', policy);
-        TestQuery.client.index_remove('test', 'age_index1', policy);
-        TestQuery.client.index_remove('test', 'addr_index', policy);
-        TestQuery.client.index_remove('test', 'numeric_list_index', policy);
-        TestQuery.client.index_remove('test', 'string_list_index', policy);
-        TestQuery.client.index_remove('test', 'numeric_map_index', policy);
-        TestQuery.client.index_remove('test', 'string_map_index', policy);
-        TestQuery.client.index_remove('test', 'numeric_map_values_index', policy);
-        TestQuery.client.index_remove('test', 'string_map_values_index', policy);
         TestQuery.client.index_remove('test', 'age_index_none', policy);
->>>>>>> c0e555d3
         TestQuery.client.close()
 
     def setup_method(self, method):
@@ -94,7 +72,6 @@
         for i in xrange(5):
             key = ('test', 'demo', i)
             rec = {
-<<<<<<< HEAD
                 'name': 'name%s' % (str(i)),
                 'addr': 'name%s' % (str(i)),
                 'numeric_list': [i, i + 1, i + 2],
@@ -111,18 +88,6 @@
                 'test_age': i,
                 'no': i
             }
-=======
-                    'name' : 'name%s' % (str(i)),
-                    'addr' : 'name%s' % (str(i)),
-                    'numeric_list': [i, i+1, i+2],
-                    'string_list': ["str"+str(i), "str"+str(i+1), "str"+str(i+2)],
-                    'numeric_map': {"a": i, "b": i+1, "c":i+2},
-                    'string_map': {"a": "a"+str(i), "b": "b"+str(i+1), "c": "c"+str(i+2)},
-                    'test_age'  : i,
-                    'test_age_none'  : i,
-                    'no'   : i
-                    }
->>>>>>> c0e555d3
             TestQuery.client.put(key, rec)
         for i in xrange(5, 10):
             key = ('test', 'demo', i)
