--- conflicted
+++ resolved
@@ -4,11 +4,8 @@
 import sys
 import time
 import cPickle as pickle
-<<<<<<< HEAD
 from test_base_class import TestBaseClass
-=======
 from collections import OrderedDict
->>>>>>> b713b2f2
 
 try:
     import aerospike
