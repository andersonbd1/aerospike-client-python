--- conflicted
+++ resolved
@@ -97,19 +97,6 @@
 	Py_INCREF(scan);
 	PyModule_AddObject(aerospike, "Scan", (PyObject *) scan);
 
-<<<<<<< HEAD
-    PyModule_AddIntMacro(aerospike, OPERATOR_PREPEND);
-    PyModule_AddIntMacro(aerospike, OPERATOR_APPEND);
-    PyModule_AddIntMacro(aerospike, OPERATOR_READ);
-    PyModule_AddIntMacro(aerospike, OPERATOR_WRITE);
-    PyModule_AddIntMacro(aerospike, OPERATOR_TOUCH);
-    PyModule_AddIntMacro(aerospike, OPERATOR_INCR);
-
-    /*
-     * Add constants to module.
-     */
-    declare_policy_constants(aerospike);
-=======
 	for (i = 0; i <= OPERATOR_CONSTANTS_ARR_SIZE; i++) {
 		PyModule_AddIntConstant(aerospike,
 				operator_constants[i].constant_str,
@@ -120,7 +107,6 @@
 	 * Add constants to module.
 	 */
 	declare_policy_constants(aerospike);
->>>>>>> b713b2f2
 
 	PyObject * predicates = AerospikePredicates_New();
 	Py_INCREF(predicates);
