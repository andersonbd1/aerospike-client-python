/*******************************************************************************
 * Copyright 2013-2014 Aerospike, Inc.
 *
 * Licensed under the Apache License, Version 2.0 (the "License");
 * you may not use this file except in compliance with the License.
 * You may obtain a copy of the License at
 *
 *     http://www.apache.org/licenses/LICENSE-2.0
 *
 * Unless required by applicable law or agreed to in writing, software
 * distributed under the License is distributed on an "AS IS" BASIS,
 * WITHOUT WARRANTIES OR CONDITIONS OF ANY KIND, either express or implied.
 * See the License for the specific language governing permissions and
 * limitations under the License.
 ******************************************************************************/

#include <Python.h>
#include <stdbool.h>
#include <stdint.h>
#include <string.h>

#include "client.h"
#include "key.h"
#include "query.h"
#include "scan.h"
#include "predicates.h"
#include "policy.h"
<<<<<<< HEAD
#include "log.h"

static PyMethodDef Aerospike_Methods[] = {

	{"client", (PyCFunction) AerospikeClient_New,	                METH_VARARGS | METH_KEYWORDS,
			"Create a new instance of Client class."},

	{"set_log_level",	(PyCFunction)Aerospike_Set_Log_Level,       METH_VARARGS | METH_KEYWORDS,
		    "Sets the log level"},

	{"set_log_handler", (PyCFunction)Aerospike_Set_Log_Handler,	    METH_VARARGS | METH_KEYWORDS,
		    "Sets the log handler"},
=======

static PyMethodDef Aerospike_Methods[] = {

	{"client",		(PyCFunction) AerospikeClient_New,	METH_VARARGS | METH_KEYWORDS,
					"Create a new instance of Client class."},
>>>>>>> 31879563

	{NULL}
};

PyMODINIT_FUNC initaerospike(void)
{
	// Makes things "thread-safe"
	PyEval_InitThreads();


	// aerospike Module
	PyObject * aerospike = Py_InitModule3("aerospike", Aerospike_Methods,
		"Aerospike Python Client");

	declare_policy_constants(aerospike);

	PyTypeObject * client = AerospikeClient_Ready();
	Py_INCREF(client);
	PyModule_AddObject(aerospike, "Client", (PyObject *) client);

	PyTypeObject * key = AerospikeKey_Ready();
	Py_INCREF(key);
	PyModule_AddObject(aerospike, "Key", (PyObject *) key);

	PyTypeObject * query = AerospikeQuery_Ready();
	Py_INCREF(query);
	PyModule_AddObject(aerospike, "Query", (PyObject *) query);

	declare_policy_constants(aerospike);
	declare_log_constants(aerospike);

	PyTypeObject * scan = AerospikeScan_Ready();
	Py_INCREF(scan);
	PyModule_AddObject(aerospike, "Scan", (PyObject *) scan);

	PyObject * predicates = AerospikePredicates_New();
	Py_INCREF(predicates);
	PyModule_AddObject(aerospike, "predicates", predicates);
}<|MERGE_RESOLUTION|>--- conflicted
+++ resolved
@@ -25,26 +25,17 @@
 #include "scan.h"
 #include "predicates.h"
 #include "policy.h"
-<<<<<<< HEAD
 #include "log.h"
 
 static PyMethodDef Aerospike_Methods[] = {
 
-	{"client", (PyCFunction) AerospikeClient_New,	                METH_VARARGS | METH_KEYWORDS,
-			"Create a new instance of Client class."},
-
+	{"client",		(PyCFunction) AerospikeClient_New,	METH_VARARGS | METH_KEYWORDS,
+					"Create a new instance of Client class."},
 	{"set_log_level",	(PyCFunction)Aerospike_Set_Log_Level,       METH_VARARGS | METH_KEYWORDS,
 		    "Sets the log level"},
 
 	{"set_log_handler", (PyCFunction)Aerospike_Set_Log_Handler,	    METH_VARARGS | METH_KEYWORDS,
 		    "Sets the log handler"},
-=======
-
-static PyMethodDef Aerospike_Methods[] = {
-
-	{"client",		(PyCFunction) AerospikeClient_New,	METH_VARARGS | METH_KEYWORDS,
-					"Create a new instance of Client class."},
->>>>>>> 31879563
 
 	{NULL}
 };
