--- conflicted
+++ resolved
@@ -106,9 +106,6 @@
 			goto CLEANUP;
 		}
 	}
-<<<<<<< HEAD
-	status = aerospike_info_host(self->as, &err, info_policy_p,
-=======
 
 	char * request_str_p = NULL;
 	if (PyUnicode_Check(py_request_str)) {
@@ -121,8 +118,7 @@
 		goto CLEANUP;
 	}
 
-	aerospike_info_host(self->as, &err, info_policy_p,
->>>>>>> 04361b03
+	status = aerospike_info_host(self->as, &err, info_policy_p,
 		(const char *) address, (uint16_t) port_no, request_str_p,
 		&response_p);
 	if( err.code == AEROSPIKE_OK ) {
