/*******************************************************************************
 * Copyright 2013-2015 Aerospike, Inc.
 *
 * Licensed under the Apache License, Version 2.0 (the "License");
 * you may not use this file except in compliance with the License.
 * You may obtain a copy of the License at
 *
 *     http://www.apache.org/licenses/LICENSE-2.0
 *
 * Unless required by applicable law or agreed to in writing, software
 * distributed under the License is distributed on an "AS IS" BASIS,
 * WITHOUT WARRANTIES OR CONDITIONS OF ANY KIND, either express or implied.
 * See the License for the specific language governing permissions and
 * limitations under the License.
 ******************************************************************************/

#include <Python.h>
#include <stdbool.h>
#include <stdlib.h>
#include <string.h>
#include <aerospike/aerospike_key.h>
#include <aerospike/as_key.h>
#include <aerospike/as_error.h>
#include <aerospike/as_record.h>
#include <aerospike/as_operations.h>
#include "client.h"
#include "conversions.h"
#include "exceptions.h"
#include "key.h"
#include "policy.h"

/**
 *******************************************************************************************************
 * This function will check whether operation can be performed
 * based on operation and value type.
 *
 * @param py_list               The List.
 * @param operation             The operation to perform.
 * @param py_bin                The bin name to perform operation.
 * @param py_value              The value to perform operation.
 * @param py_initial_val        The initial value for increment operation.
 *
 * Returns 0 if operation can be performed.
 *******************************************************************************************************
 */
PyObject * create_pylist(PyObject * py_list, long operation, PyObject * py_bin,
		PyObject * py_value)
{
	PyObject * dict = PyDict_New();
	py_list = PyList_New(0);
	PyDict_SetItemString(dict, "op", PyInt_FromLong(operation));
	if (operation != AS_OPERATOR_TOUCH) {
		PyDict_SetItemString(dict, "bin", py_bin);
	}
	PyDict_SetItemString(dict, "val", py_value);

	PyList_Append(py_list, dict);
	Py_DECREF(dict);

	return py_list;
}

/**
 *******************************************************************************************************
 * This function will check whether operation can be performed
 * based on operation and value type.
 *
 * @param py_value              The value to perform operations.
 * @param op                    The operation to perform.
 *
 * Returns 0 if operation can be performed.
 *******************************************************************************************************
 */
int check_type(AerospikeClient * self, PyObject * py_value, int op, as_error *err)
{
	if ((!PyInt_Check(py_value) && !PyLong_Check(py_value)) && (op == AS_OPERATOR_TOUCH)) {
	    as_error_update(err, AEROSPIKE_ERR_PARAM, "Unsupported operand type(s) for touch : only int or long allowed");
		return 1;
<<<<<<< HEAD
	} else if ( (!PyInt_Check(py_value) && !PyLong_Check(py_value) && (!PyFloat_Check(py_value) || !aerospike_has_double(self->as)) && !PyStr_Check(py_value)) && op == AS_OPERATOR_INCR){
	    as_error_update(err, AEROSPIKE_ERR_PARAM, "Unsupported operand type(s) for +: only 'int' and 'str' allowed");
=======
	} else if ( (!PyInt_Check(py_value) && !PyLong_Check(py_value) && (!PyFloat_Check(py_value) || !aerospike_has_double(self->as))) && op == AS_OPERATOR_INCR){
	    as_error_update(err, AEROSPIKE_ERR_PARAM, "Unsupported operand type(s) for +: only 'int' allowed");
>>>>>>> 86d73b61
		return 1;
	} else if ((!PyStr_Check(py_value) && !PyUnicode_Check(py_value)) && (op == AS_OPERATOR_APPEND || op == AS_OPERATOR_PREPEND)) {
	    as_error_update(err, AEROSPIKE_ERR_PARAM, "Cannot concatenate 'str' and 'non-str' objects");
		return 1;
	}
	return 0;
}

/**
 *******************************************************************************************************
 * This function checks for metadata and if present set it into the
 * as_operations.
 *
 * @param py_meta               The dictionary of metadata.
 * @param ops                   The as_operations object.
 * @param err                   The as_error to be populated by the function
 *                              with the encountered error if any.
 *
 * Returns nothing.
 *******************************************************************************************************
 */
static
void AerospikeClient_CheckForMeta(PyObject * py_meta, as_operations * ops, as_error *err)
{
	if ( py_meta && PyDict_Check(py_meta) ) {
		PyObject * py_gen = PyDict_GetItemString(py_meta, "gen");
		PyObject * py_ttl = PyDict_GetItemString(py_meta, "ttl");
        uint32_t ttl = 0;
        uint16_t gen = 0; 
		if ( py_ttl != NULL ){
			if ( PyInt_Check(py_ttl) ) {
				ttl = (uint32_t) PyInt_AsLong(py_ttl);
			} else if ( PyLong_Check(py_ttl) ) {
				ttl = (uint32_t) PyLong_AsLongLong(py_ttl);
			} else {
				as_error_update(err, AEROSPIKE_ERR_PARAM, "Ttl should be an int or long");
			}

            if((uint32_t)-1 == ttl) {
                as_error_update(err, AEROSPIKE_ERR_PARAM, "integer value for ttl exceeds sys.maxsize");
                return;
            }
            ops->ttl = ttl;
		}

		if( py_gen != NULL ){
			if ( PyInt_Check(py_gen) ) {
				gen = (uint16_t) PyInt_AsLong(py_gen);
			} else if ( PyLong_Check(py_gen) ) {
				gen = (uint16_t) PyLong_AsLongLong(py_gen);
			} else {
				as_error_update(err, AEROSPIKE_ERR_PARAM, "Generation should be an int or long");
			}

            if((uint16_t)-1 == gen) {
                as_error_update(err, AEROSPIKE_ERR_PARAM, "integer value for gen exceeds sys.maxsize");
                return;
            }
            ops->gen = gen;
		}
	} else {
		as_error_update(err, AEROSPIKE_ERR_PARAM, "Metadata should be of type dictionary");
	}
}

/**
 *******************************************************************************************************
 * This function invokes csdk's API's.
 *
 * @param self                  AerospikeClient object
 * @param err                   The as_error to be populated by the function
 *                              with the encountered error if any.
 * @param key                   The C client's as_key that identifies the record.
 * @param py_list               The list containing op, bin and value.
 * @param py_meta               The metadata for the operation.
 * @param operate_policy_p      The value for operate policy.
 *******************************************************************************************************
 */
static
PyObject *  AerospikeClient_Operate_Invoke(
	AerospikeClient * self, as_error *err,
	as_key * key, PyObject * py_list, PyObject * py_meta,
	as_policy_operate * operate_policy_p)
{
	as_val* put_val = NULL;
	char* bin = NULL;
	char* val = NULL;
	long offset = 0;
    double double_offset = 0.0;
	uint32_t ttl = 0;
	long operation = 0;
	int i = 0;
	PyObject * py_rec = NULL;
	PyObject * py_ustr = NULL;
	PyObject * py_ustr1 = NULL;
	PyObject * py_bin = NULL;
	as_record * rec = NULL;

	as_static_pool static_pool;
	memset(&static_pool, 0, sizeof(static_pool));

	as_operations ops;
	Py_ssize_t size = PyList_Size(py_list);
	as_operations_inita(&ops, size);

	if (!self || !self->as) {
		as_error_update(err, AEROSPIKE_ERR_PARAM, "Invalid aerospike object");
		goto CLEANUP;
	}

	if(py_meta) {
		AerospikeClient_CheckForMeta(py_meta, &ops, err);
	}

	if (err->code != AEROSPIKE_OK) {
		goto CLEANUP;
	}

	for ( i = 0; i < size; i++) {
		PyObject * py_val = PyList_GetItem(py_list, i);
		operation = -1;
		offset = 0;
        double_offset = 0.0;
		if ( PyDict_Check(py_val) ) {
			PyObject *key_op = NULL, *value = NULL;
			PyObject * py_value = NULL;
			Py_ssize_t pos = 0;
			while (PyDict_Next(py_val, &pos, &key_op, &value)) {
				if ( ! PyStr_Check(key_op) ) {
					as_error_update(err, AEROSPIKE_ERR_CLIENT, "A operation key must be a string.");
					goto CLEANUP;
				} else {
					char * name = PyStr_AsString(key_op);
					if(!strcmp(name,"op") && (PyInt_Check(value) || PyLong_Check(value))) {
						operation = PyInt_AsLong(value);
					} else if (!strcmp(name, "bin")) {
						py_bin = value;
					} else if(!strcmp(name, "val")) {
						py_value = value;
					} else {
						as_error_update(err, AEROSPIKE_ERR_PARAM, "operation can contain only op, bin and val keys");
						goto CLEANUP;
					}
				}
			}

			if (py_bin) {
				if (PyUnicode_Check(py_bin)) {
					py_ustr = PyUnicode_AsUTF8String(py_bin);
					bin = PyStr_AsString(py_ustr);
				} else if (PyStr_Check(py_bin)) {
					bin = PyStr_AsString(py_bin);
				} else {
					as_error_update(err, AEROSPIKE_ERR_PARAM, "Bin name should be of type string");
					goto CLEANUP;
				}
			} else if (!py_bin && operation != AS_OPERATOR_TOUCH) {
				as_error_update(err, AEROSPIKE_ERR_PARAM, "Bin is not given");
				goto CLEANUP;
			}
			if (py_value) {
				if (check_type(self, py_value, operation, err)) {
                    goto CLEANUP;
<<<<<<< HEAD
				} else if (PyStr_Check(py_value) && (operation == AS_OPERATOR_INCR)) {
                    char * incr_string = PyStr_AsString(py_value);
                    int incr_value = 0, sign = 1;

                    if (strlen(incr_string) > 15) {
				        as_error_update(err, AEROSPIKE_ERR_PARAM, "Unsupported string length for increment operation");
                        goto CLEANUP;
                    }
                    if (*incr_string == '-') {
                        incr_string = incr_string + 1;
                        sign = -1;
                    } else if (*incr_string == '+') {
                        incr_string = incr_string + 1;
                        sign = 1;
                    }
                    while (*incr_string != '\0') {
                        if (*incr_string >= 48 && *incr_string <= 57) {
                            incr_value = (incr_value * 10) + (*incr_string ^ 0x30);
                        } else {
				            as_error_update(err, AEROSPIKE_ERR_PARAM, "Unsupported operand type(s) for +: 'int' and 'str'");
                            goto CLEANUP;
                        }
                        incr_string = incr_string + 1;
                    }
                    incr_value = incr_value * sign;
                    py_value = PyInt_FromLong(incr_value);
=======
>>>>>>> 86d73b61
                }
			} else if ((!py_value) && (operation != AS_OPERATOR_READ)) {
				as_error_update(err, AEROSPIKE_ERR_PARAM, "Value should be given");
				goto CLEANUP;
			}

			switch(operation) {
				case AS_OPERATOR_APPEND:
					if (PyUnicode_Check(py_value)) {
						py_ustr1 = PyUnicode_AsUTF8String(py_value);
						val = PyStr_AsString(py_ustr1);
					} else {
						val = PyStr_AsString(py_value);
					}
					as_operations_add_append_str(&ops, bin, val);
					break;
				case AS_OPERATOR_PREPEND:
					if (PyUnicode_Check(py_value)) {
						py_ustr1 = PyUnicode_AsUTF8String(py_value);
						val = PyStr_AsString(py_ustr1);
					} else {
						val = PyStr_AsString(py_value);
					}
					as_operations_add_prepend_str(&ops, bin, val);
					break;
				case AS_OPERATOR_INCR:
					if (PyInt_Check(py_value)) {
                        offset = PyInt_AsLong(py_value);
                        as_operations_add_incr(&ops, bin, offset);
                    } else if ( PyLong_Check(py_value) ) {
                        offset = PyLong_AsLong(py_value);
                        if(-1 == offset) {
                            as_error_update(err, AEROSPIKE_ERR_PARAM, "integer value exceeds sys.maxsize");
                            goto CLEANUP;
                        }
                        as_operations_add_incr(&ops, bin, offset);
                    } else if (PyFloat_Check(py_value)) {
                        double_offset = PyFloat_AsDouble(py_value);
                        as_operations_add_incr_double(&ops, bin, double_offset);
                    }
                    break;
				case AS_OPERATOR_TOUCH:
					if (PyInt_Check(py_value)) {
                        ops.ttl = PyInt_AsLong(py_value);
                    } else if ( PyLong_Check(py_value) ) {
                        ttl = PyLong_AsLong(py_value);
                        if((uint32_t)-1 == ttl) {
                            as_error_update(err, AEROSPIKE_ERR_PARAM, "integer value for ttl exceeds sys.maxsize");
                            goto CLEANUP;
                        }
                        ops.ttl = ttl;
                    }
					as_operations_add_touch(&ops);
					break;
				case AS_OPERATOR_READ:
					as_operations_add_read(&ops, bin);
					break;
				case AS_OPERATOR_WRITE:
					pyobject_to_astype_write(self, err, bin, py_value, &put_val, &ops,
							&static_pool, SERIALIZER_PYTHON);
					if (err->code != AEROSPIKE_OK) {
						goto CLEANUP;
					}
					as_operations_add_write(&ops, bin, (as_bin_value *) put_val);
					break;
				default:
					as_error_update(err, AEROSPIKE_ERR_PARAM, "Invalid operation given");
			}
		}
	}

	// Initialize record
	as_record_init(rec, 0);

    Py_BEGIN_ALLOW_THREADS
	aerospike_key_operate(self->as, err, operate_policy_p, key, &ops, &rec);
    Py_END_ALLOW_THREADS

	if (err->code != AEROSPIKE_OK) {
		as_error_update(err, err->code, NULL);
		goto CLEANUP;
	}
	if(rec) {
		record_to_pyobject(self, err, rec, key, &py_rec);
	}

CLEANUP:
	if (py_ustr) {
		Py_DECREF(py_ustr);
	}
	if (py_ustr1) {
		Py_DECREF(py_ustr1);
	}
	if (rec) {
		as_record_destroy(rec);
	}
	if (key->valuep) {
		as_key_destroy(key);
	}
	if (put_val) {
		as_val_destroy(put_val);
	}

	if ( err->code != AEROSPIKE_OK ) {
		PyObject * py_err = NULL;
		error_to_pyobject(err, &py_err);
		PyObject *exception_type = raise_exception(err);
		PyErr_SetObject(exception_type, py_err);
		Py_DECREF(py_err);
		return NULL;
	}

	if (py_rec) {
		return py_rec;
	} else {
		return PyLong_FromLong(0);
	}
}

/**
 *******************************************************************************************************
 * This function converts PyObject key to as_key object, Also converts PyObject
 * policy to as_policy_operate object.
 *
 * @param err                   The as_error to be populated by the function
 *                              with the encountered error if any.
 * @param py_key                The PyObject key.
 * @param py_policy             The PyObject policy.
 * @param key_p                 The C client's as_key that identifies the record.
 * @param operate_policy_p      The as_policy_operate type pointer.
 * @param operate_policy_pp     The as_policy_operate type pointer to pointer.
 *******************************************************************************************************
 */
static
PyObject * AerospikeClient_convert_pythonObj_to_asType(
	AerospikeClient * self, as_error *err, PyObject* py_key,
	PyObject* py_policy, as_key* key_p,
	as_policy_operate* operate_policy_p,
	as_policy_operate** operate_policy_pp)
{
	pyobject_to_key(err, py_key, key_p);
	if ( err->code != AEROSPIKE_OK ) {
		goto CLEANUP;
	}

	if (py_policy) {
		pyobject_to_policy_operate(err, py_policy, operate_policy_p, operate_policy_pp,
				&self->as->config.policies.operate);
	}

CLEANUP:
	if ( err->code != AEROSPIKE_OK ) {
		PyObject * py_err = NULL;
		error_to_pyobject(err, &py_err);
		PyObject *exception_type = raise_exception(err);
		PyErr_SetObject(exception_type, py_err);
		Py_DECREF(py_err);
		return NULL;
	}
	return PyLong_FromLong(0);
}

/**
 *******************************************************************************************************
 * Appends a string to the string value in a bin.
 *
 * @param self                  AerospikeClient object
 * @param args                  The args is a tuple object containing an argument
 *                              list passed from Python to a C function
 * @param kwds                  Dictionary of keywords
 *
 * Returns an integer status. 0(Zero) is success value.
 * In case of error,appropriate exceptions will be raised.
 *******************************************************************************************************
 */
PyObject * AerospikeClient_Append(AerospikeClient * self, PyObject * args, PyObject * kwds)
{
	// Initialize error
	as_error err;
	as_error_init(&err);

	// Python Function Arguments
	PyObject * py_key = NULL;
	PyObject * py_bin = NULL;
	PyObject * py_policy = NULL;
	PyObject * py_result = NULL;
	PyObject * py_meta = NULL;
	PyObject * py_append_str = NULL;

	as_policy_operate operate_policy;
	as_policy_operate *operate_policy_p = NULL;
	as_key key;

	// Python Function Keyword Arguments
	static char * kwlist[] = {"key", "bin", "val", "meta", "policy", NULL};

	// Python Function Argument Parsing
	if ( PyArg_ParseTupleAndKeywords(args, kwds, "OOO|OO:append", kwlist,
				&py_key, &py_bin, &py_append_str, &py_meta, &py_policy) == false ) {
		return NULL;
	}

	if (!self || !self->as) {
		as_error_update(&err, AEROSPIKE_ERR_PARAM, "Invalid aerospike object");
		goto CLEANUP;
	}

	if (!self->is_conn_16) {
		as_error_update(&err, AEROSPIKE_ERR_CLUSTER, "No connection to aerospike cluster");
		goto CLEANUP;
	}

	py_result = AerospikeClient_convert_pythonObj_to_asType(self, &err,
			py_key, py_policy, &key, &operate_policy, &operate_policy_p);
	if (!py_result) {
		goto CLEANUP;
	} else {
		Py_DECREF(py_result);
	}

	PyObject * py_list = NULL;
	py_list = create_pylist(py_list, AS_OPERATOR_APPEND, py_bin, py_append_str);
	py_result = AerospikeClient_Operate_Invoke(self, &err, &key, py_list,
			py_meta, operate_policy_p);

	if (py_list) {
		Py_DECREF(py_list);
	}
	if (err.code != AEROSPIKE_OK) {
		as_error_update(&err, err.code, NULL);
		goto CLEANUP;
	} else if (py_result == NULL) {
		return NULL;
	} else {
		Py_DECREF(py_result);
	}

CLEANUP:
	if ( err.code != AEROSPIKE_OK ) {
		PyObject * py_err = NULL;
		error_to_pyobject(&err, &py_err);
		PyObject *exception_type = raise_exception(&err);
		if(PyObject_HasAttrString(exception_type, "key")) {
			PyObject_SetAttrString(exception_type, "key", py_key);
		} 
		if(PyObject_HasAttrString(exception_type, "bin")) {
			PyObject_SetAttrString(exception_type, "bin", py_bin);
		}
		PyErr_SetObject(exception_type, py_err);
		Py_DECREF(py_err);
		return NULL;
	}
	return PyLong_FromLong(0);
}

/**
 *******************************************************************************************************
 * Prepends a string to the string value in a bin
 *
 * @param self                  AerospikeClient object
 * @param args                  The args is a tuple object containing an argument
 *                              list passed from Python to a C function
 * @param kwds                  Dictionary of keywords
 *
 * Returns an integer status. 0(Zero) is success value.
 * In case of error,appropriate exceptions will be raised.
 *******************************************************************************************************
 */
PyObject * AerospikeClient_Prepend(AerospikeClient * self, PyObject * args, PyObject * kwds)
{
	// Initialize error
	as_error err;
	as_error_init(&err);

	// Python Function Arguments
	PyObject * py_key = NULL;
	PyObject * py_bin = NULL;
	PyObject * py_policy = NULL;
	PyObject * py_result = NULL;
	PyObject * py_meta = NULL;
	PyObject * py_prepend_str = NULL;

	as_policy_operate operate_policy;
	as_policy_operate *operate_policy_p = NULL;
	as_key key;

	// Python Function Keyword Arguments
	static char * kwlist[] = {"key", "bin", "val", "meta", "policy", NULL};

	// Python Function Argument Parsing
	if ( PyArg_ParseTupleAndKeywords(args, kwds, "OOO|OO:prepend", kwlist,
				&py_key, &py_bin, &py_prepend_str, &py_meta, &py_policy) == false ) {
		return NULL;
	}

	if (!self || !self->as) {
		as_error_update(&err, AEROSPIKE_ERR_PARAM, "Invalid aerospike object");
		goto CLEANUP;
	}

	if (!self->is_conn_16) {
		as_error_update(&err, AEROSPIKE_ERR_CLUSTER, "No connection to aerospike cluster");
		goto CLEANUP;
	}

	py_result = AerospikeClient_convert_pythonObj_to_asType(self, &err,
			py_key, py_policy, &key, &operate_policy, &operate_policy_p);
	if (!py_result) {
		goto CLEANUP;
	} else {
		Py_DECREF(py_result);
	}

	PyObject * py_list = NULL;
	py_list = create_pylist(py_list, AS_OPERATOR_PREPEND, py_bin, py_prepend_str);
	py_result = AerospikeClient_Operate_Invoke(self, &err, &key, py_list,
			py_meta, operate_policy_p);

	if (py_list) {
		Py_DECREF(py_list);
	}
	if (err.code != AEROSPIKE_OK) {
		as_error_update(&err, err.code, NULL);
		goto CLEANUP;
	} else if (py_result == NULL) {
		return NULL;
	} else {
		Py_DECREF(py_result);
	}

CLEANUP:
	if ( err.code != AEROSPIKE_OK ) {
		PyObject * py_err = NULL;
		error_to_pyobject(&err, &py_err);
		PyObject *exception_type = raise_exception(&err);
		if(PyObject_HasAttrString(exception_type, "key")) {
			PyObject_SetAttrString(exception_type, "key", py_key);
		} 
		if(PyObject_HasAttrString(exception_type, "bin")) {
			PyObject_SetAttrString(exception_type, "bin", py_bin);
		}
		PyErr_SetObject(exception_type, py_err);
		Py_DECREF(py_err);
		return NULL;
	}

	return PyLong_FromLong(0);
}

/**
 *******************************************************************************************************
 * Increments a numeric value in a bin.
 *
 * @param self                  AerospikeClient object
 * @param args                  The args is a tuple object containing an argument
 *                              list passed from Python to a C function
 * @param kwds                  Dictionary of keywords
 *
 * Returns an integer status. 0(Zero) is success value.
 * In case of error,appropriate exceptions will be raised.
 *******************************************************************************************************
 */
PyObject * AerospikeClient_Increment(AerospikeClient * self, PyObject * args, PyObject * kwds)
{
	// Initialize error
	as_error err;
	as_error_init(&err);

	// Python Function Arguments
	PyObject * py_key = NULL;
	PyObject * py_policy = NULL;
	PyObject * py_result = NULL;
	PyObject * py_bin = NULL;
	PyObject * py_meta = NULL;
	PyObject * py_offset_value = 0;

	as_key key;
	as_policy_operate operate_policy;
	as_policy_operate *operate_policy_p = NULL;

	// Python Function Keyword Arguments
	static char * kwlist[] = {"key", "bin", "offset", "meta",
		"policy", NULL};

	// Python Function Argument Parsing
	if ( PyArg_ParseTupleAndKeywords(args, kwds, "OOO|OO:increment", kwlist,
				&py_key, &py_bin, &py_offset_value, &py_meta,
				&py_policy) == false ) {
		return NULL;
	}

	if (!self || !self->as) {
		as_error_update(&err, AEROSPIKE_ERR_PARAM, "Invalid aerospike object");
		goto CLEANUP;
	}

	if (!self->is_conn_16) {
		as_error_update(&err, AEROSPIKE_ERR_CLUSTER, "No connection to aerospike cluster");
		goto CLEANUP;
	}

	py_result = AerospikeClient_convert_pythonObj_to_asType(self, &err,
			py_key, py_policy, &key, &operate_policy, &operate_policy_p);

	if (!py_result) {
		goto CLEANUP;
	} else {
		Py_DECREF(py_result);
	}

	PyObject * py_list = NULL;
	py_list = create_pylist(py_list, AS_OPERATOR_INCR, py_bin, py_offset_value);
	py_result = AerospikeClient_Operate_Invoke(self, &err, &key, py_list,
			py_meta, operate_policy_p);
	
	if (py_list) {
		Py_DECREF(py_list);
	}
	if (err.code != AEROSPIKE_OK) {
		as_error_update(&err, err.code, NULL);
		goto CLEANUP;
	} else if (py_result == NULL) {
		return NULL;
	} else {
		Py_DECREF(py_result);
	}

CLEANUP:
	if ( err.code != AEROSPIKE_OK ) {
		PyObject * py_err = NULL;
		error_to_pyobject(&err, &py_err);
		PyObject *exception_type = raise_exception(&err);
		if(PyObject_HasAttrString(exception_type, "key")) {
			PyObject_SetAttrString(exception_type, "key", py_key);
		} 
		if(PyObject_HasAttrString(exception_type, "bin")) {
			PyObject_SetAttrString(exception_type, "bin", py_bin);
		}
		PyErr_SetObject(exception_type, py_err);
		Py_DECREF(py_err);
		return NULL;
	}
	return PyLong_FromLong(0);
}

/**
 *******************************************************************************************************
 * Touch a record in the Aerospike DB
 *
 * @param self                  AerospikeClient object
 * @param args                  The args is a tuple object containing an argument
 *                              list passed from Python to a C function
 * @param kwds                  Dictionary of keywords
 *
 * Returns an integer status. 0(Zero) is success value.
 * In case of error,appropriate exceptions will be raised.
 *******************************************************************************************************
 */
PyObject * AerospikeClient_Touch(AerospikeClient * self, PyObject * args, PyObject * kwds)
{
	// Initialize error
	as_error err;
	as_error_init(&err);

	// Python Function Arguments
	PyObject * py_key = NULL;
	PyObject * py_policy = NULL;
	PyObject * py_result = NULL;
	PyObject * py_meta = NULL;
	PyObject * py_touchvalue = 0;

	as_key key;
	as_policy_operate operate_policy;
	as_policy_operate *operate_policy_p = NULL;

	// Python Function Keyword Arguments
	static char * kwlist[] = {"key", "val", "meta", "policy", NULL};

	// Python Function Argument Parsing
	if ( PyArg_ParseTupleAndKeywords(args, kwds, "OO|OO:touch", kwlist,
				&py_key, &py_touchvalue, &py_meta, &py_policy) == false ) {
		return NULL;
	}

	if (!self || !self->as) {
		as_error_update(&err, AEROSPIKE_ERR_PARAM, "Invalid aerospike object");
		goto CLEANUP;
	}

	if (!self->is_conn_16) {
		as_error_update(&err, AEROSPIKE_ERR_CLUSTER, "No connection to aerospike cluster");
		goto CLEANUP;
	}

	py_result = AerospikeClient_convert_pythonObj_to_asType(self, &err,
			py_key, py_policy, &key, &operate_policy, &operate_policy_p);
	if (!py_result) {
		goto CLEANUP;
	} else {
		Py_DECREF(py_result);
	}

	PyObject * py_list = NULL;
	py_list = create_pylist(py_list, AS_OPERATOR_TOUCH, NULL, py_touchvalue);
	py_result = AerospikeClient_Operate_Invoke(self, &err, &key, py_list,
			py_meta, operate_policy_p);

	if (py_list) {
		Py_DECREF(py_list);
	}
	if (err.code != AEROSPIKE_OK) {
		as_error_update(&err, err.code, NULL);
		goto CLEANUP;
	} else if (py_result == NULL) {
		return NULL;
	} else {
		Py_DECREF(py_result);
	}

CLEANUP:
	if ( err.code != AEROSPIKE_OK ) {
		PyObject * py_err = NULL;
		error_to_pyobject(&err, &py_err);
		PyObject *exception_type = raise_exception(&err);
		if(PyObject_HasAttrString(exception_type, "key")) {
			PyObject_SetAttrString(exception_type, "key", py_key);
		} 
		PyErr_SetObject(exception_type, py_err);
		Py_DECREF(py_err);
		return NULL;
	}
	return PyLong_FromLong(0);
}

/**
 *******************************************************************************************************
 * Multiple operations on a single record
 *
 * @param self                  AerospikeClient object
 * @param args                  The args is a tuple object containing an argument
 *                              list passed from Python to a C function
 * @param kwds                  Dictionary of keywords
 *
 * Returns tuple of bins on success if read operation is given.
 * Otherwise returns 0 on success for other operations.
 *******************************************************************************************************
 */
PyObject * AerospikeClient_Operate(AerospikeClient * self, PyObject * args, PyObject * kwds)
{
	// Initialize error
	as_error err;
	as_error_init(&err);

	// Python Function Arguments
	PyObject * py_key = NULL;
	PyObject * py_list = NULL;
	PyObject * py_policy = NULL;
	PyObject * py_result = NULL;
	PyObject * py_meta = NULL;

	as_key key;
	as_policy_operate operate_policy;
	as_policy_operate *operate_policy_p = NULL;

	// Python Function Keyword Arguments
	static char * kwlist[] = {"key", "list", "meta", "policy", NULL};

	// Python Function Argument Parsing
	if ( PyArg_ParseTupleAndKeywords(args, kwds, "OO|OO:operate", kwlist,
				&py_key, &py_list, &py_meta, &py_policy) == false ) {
		return NULL;
	}

	if (!self || !self->as) {
		as_error_update(&err, AEROSPIKE_ERR_PARAM, "Invalid aerospike object");
		goto CLEANUP;
	}

	if (!self->is_conn_16) {
		as_error_update(&err, AEROSPIKE_ERR_CLUSTER, "No connection to aerospike cluster");
		goto CLEANUP;
	}

	py_result = AerospikeClient_convert_pythonObj_to_asType(self, &err,
			py_key, py_policy, &key, &operate_policy, &operate_policy_p);
	if (!py_result) {
		goto CLEANUP;
	} else {
		Py_DECREF(py_result);
	}

	if ( py_list != NULL && PyList_Check(py_list) ) {
		py_result = AerospikeClient_Operate_Invoke(self, &err, &key, py_list, py_meta, operate_policy_p);
	} else {
		as_error_update(&err, AEROSPIKE_ERR_PARAM, "Operations should be of type list");
		goto CLEANUP;
	}

CLEANUP:
	if ( err.code != AEROSPIKE_OK ) {
		PyObject * py_err = NULL;
		error_to_pyobject(&err, &py_err);
		PyObject *exception_type = raise_exception(&err);
		if(PyObject_HasAttrString(exception_type, "key")) {
			PyObject_SetAttrString(exception_type, "key", py_key);
		} 
		PyErr_SetObject(exception_type, py_err);
		Py_DECREF(py_err);
		return NULL;
	}
	return py_result;
}<|MERGE_RESOLUTION|>--- conflicted
+++ resolved
@@ -76,13 +76,8 @@
 	if ((!PyInt_Check(py_value) && !PyLong_Check(py_value)) && (op == AS_OPERATOR_TOUCH)) {
 	    as_error_update(err, AEROSPIKE_ERR_PARAM, "Unsupported operand type(s) for touch : only int or long allowed");
 		return 1;
-<<<<<<< HEAD
 	} else if ( (!PyInt_Check(py_value) && !PyLong_Check(py_value) && (!PyFloat_Check(py_value) || !aerospike_has_double(self->as)) && !PyStr_Check(py_value)) && op == AS_OPERATOR_INCR){
 	    as_error_update(err, AEROSPIKE_ERR_PARAM, "Unsupported operand type(s) for +: only 'int' and 'str' allowed");
-=======
-	} else if ( (!PyInt_Check(py_value) && !PyLong_Check(py_value) && (!PyFloat_Check(py_value) || !aerospike_has_double(self->as))) && op == AS_OPERATOR_INCR){
-	    as_error_update(err, AEROSPIKE_ERR_PARAM, "Unsupported operand type(s) for +: only 'int' allowed");
->>>>>>> 86d73b61
 		return 1;
 	} else if ((!PyStr_Check(py_value) && !PyUnicode_Check(py_value)) && (op == AS_OPERATOR_APPEND || op == AS_OPERATOR_PREPEND)) {
 	    as_error_update(err, AEROSPIKE_ERR_PARAM, "Cannot concatenate 'str' and 'non-str' objects");
@@ -246,7 +241,6 @@
 			if (py_value) {
 				if (check_type(self, py_value, operation, err)) {
                     goto CLEANUP;
-<<<<<<< HEAD
 				} else if (PyStr_Check(py_value) && (operation == AS_OPERATOR_INCR)) {
                     char * incr_string = PyStr_AsString(py_value);
                     int incr_value = 0, sign = 1;
@@ -255,27 +249,6 @@
 				        as_error_update(err, AEROSPIKE_ERR_PARAM, "Unsupported string length for increment operation");
                         goto CLEANUP;
                     }
-                    if (*incr_string == '-') {
-                        incr_string = incr_string + 1;
-                        sign = -1;
-                    } else if (*incr_string == '+') {
-                        incr_string = incr_string + 1;
-                        sign = 1;
-                    }
-                    while (*incr_string != '\0') {
-                        if (*incr_string >= 48 && *incr_string <= 57) {
-                            incr_value = (incr_value * 10) + (*incr_string ^ 0x30);
-                        } else {
-				            as_error_update(err, AEROSPIKE_ERR_PARAM, "Unsupported operand type(s) for +: 'int' and 'str'");
-                            goto CLEANUP;
-                        }
-                        incr_string = incr_string + 1;
-                    }
-                    incr_value = incr_value * sign;
-                    py_value = PyInt_FromLong(incr_value);
-=======
->>>>>>> 86d73b61
-                }
 			} else if ((!py_value) && (operation != AS_OPERATOR_READ)) {
 				as_error_update(err, AEROSPIKE_ERR_PARAM, "Value should be given");
 				goto CLEANUP;
