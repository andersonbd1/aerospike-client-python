--- conflicted
+++ resolved
@@ -105,19 +105,13 @@
         // Check record status
         if ( results[i].result == AEROSPIKE_OK ){
 
-<<<<<<< HEAD
             record_to_pyobject(data->client, &err, &results[i].record, results[i].key, &rec);
-            PyTuple_SetItem(py_rec, 1, PyTuple_GetItem(rec, 1));
-            PyTuple_SetItem(py_rec, 2, PyTuple_GetItem(rec, 2));
-=======
-            record_to_pyobject(&err, &results[i].record, results[i].key, &rec);
             PyObject *py_obj = PyTuple_GetItem(rec, 1);
             Py_INCREF(py_obj);
             PyTuple_SetItem(py_rec, 1, py_obj);
             py_obj = PyTuple_GetItem(rec, 2);
             Py_INCREF(py_obj);
             PyTuple_SetItem(py_rec, 2, py_obj);
->>>>>>> 3887a3d5
 
             // Set return value in return Dict
             if ( PyList_SetItem( py_recs, i, py_rec ) ){
@@ -191,19 +185,13 @@
         PyTuple_SetItem(py_rec, 0, p_key);
 
 		if ( batch->result == AEROSPIKE_OK ){
-<<<<<<< HEAD
             record_to_pyobject(self, err, &batch->record, &batch->key, &rec);
-            PyTuple_SetItem(py_rec, 1, PyTuple_GetItem(rec, 1));
-            PyTuple_SetItem(py_rec, 2, PyTuple_GetItem(rec, 2));
-=======
-            record_to_pyobject(err, &batch->record, &batch->key, &rec);
             PyObject *py_obj = PyTuple_GetItem(rec, 1);
             Py_INCREF(py_obj);
             PyTuple_SetItem(py_rec, 1, py_obj);
             py_obj = PyTuple_GetItem(rec, 2);
             Py_INCREF(py_obj);
             PyTuple_SetItem(py_rec, 2, py_obj);
->>>>>>> 3887a3d5
 	        PyList_SetItem( *py_recs, i, py_rec);
             Py_DECREF(rec);
         } else if (batch->result == AEROSPIKE_ERR_RECORD_NOT_FOUND) {
