--- conflicted
+++ resolved
@@ -63,139 +63,6 @@
  */
 static
 AerospikeConstants aerospike_constants[] = {
-<<<<<<< HEAD
-    { POLICY_RETRY_NONE                 ,   "POLICY_RETRY_NONE" },
-    { POLICY_RETRY_ONCE                 ,   "POLICY_RETRY_ONCE" },
-    { POLICY_EXISTS_IGNORE              ,   "POLICY_EXISTS_IGNORE" },
-    { POLICY_EXISTS_CREATE              ,   "POLICY_EXISTS_CREATE" },
-    { POLICY_EXISTS_UPDATE              ,   "POLICY_EXISTS_UPDATE" },
-    { POLICY_EXISTS_REPLACE             ,   "POLICY_EXISTS_REPLACE" },
-    { POLICY_EXISTS_CREATE_OR_REPLACE   ,   "POLICY_EXISTS_CREATE_OR_REPLACE" },
-    { UDF_TYPE_LUA                      ,   "UDF_TYPE_LUA" },
-    { POLICY_KEY_DIGEST                 ,   "POLICY_KEY_DIGEST" },
-    { POLICY_KEY_SEND                   ,   "POLICY_KEY_SEND" },
-    { POLICY_GEN_IGNORE                 ,   "POLICY_GEN_IGNORE" },
-    { POLICY_GEN_EQ                     ,   "POLICY_GEN_EQ" },
-    { POLICY_GEN_GT                     ,   "POLICY_GEN_GT" },
-    { SCAN_PRIORITY_AUTO                ,   "SCAN_PRIORITY_AUTO" },
-    { SCAN_PRIORITY_LOW                 ,   "SCAN_PRIORITY_AUTO" },
-    { SCAN_PRIORITY_MEDIUM              ,   "SCAN_PRIORITY_MEDIUM" },
-    { SCAN_PRIORITY_HIGH                ,   "SCAN_PRIORITY_HIGH" },
-    { SCAN_STATUS_COMPLETED             ,   "SCAN_STATUS_COMPLETED" },
-    { SCAN_STATUS_ABORTED               ,   "SCAN_STATUS_ABORTED" },
-    { SCAN_STATUS_UNDEF                 ,   "SCAN_STATUS_UNDEF" },
-    { SCAN_STATUS_INPROGRESS            ,   "SCAN_STATUS_INPROGRESS" }
-};
-
-/**
- * Function for validating aerospike policies.
- *
- * @param err                   The as_error to be populated by the function
- *                              with the encountered error if any.
- * @param read_policy_p         The as_policy_read to be passed in case of
- *                              connect/get.
- * @param write_policy_p        The as_policy_write to be passed in case of
- *                              connect/put.
- * @param operate_policy_p      The as_policy_operate to be passed in case of
- *                              operations:append, prepend, increment, touch
- *                              and operate.
- * @param remove_policy_p       The as_policy_remove to be passed in case of
- *                              remove.
- */
-static
-void validate_policy(as_error *err, PyObject * py_policy, as_policy_read* read_policy_p,
-        as_policy_write* write_policy_p, as_policy_operate* operate_policy_p,
-        as_policy_remove* remove_policy_p)
-{
-    if (PyDict_Check(py_policy)) {
-        PyObject *key = NULL, *value = NULL;
-        Py_ssize_t pos = 0;
-        int64_t val = 0;
-        
-        while (PyDict_Next(py_policy, &pos, &key, &value)) {
-            if (!PyString_Check(key)) {
-                as_error_update(err, AEROSPIKE_ERR_CLIENT, "Policy key must be string");
-                break;
-            }
-            if (!PyInt_Check(value)) {
-                as_error_update(err, AEROSPIKE_ERR_CLIENT, "Invalid value(type) for policy key");
-                break;
-            }
-
-            char *key_name = PyString_AsString(key);
-            if (strcmp("timeout", key_name) == 0) {
-            } else if (strcmp("exists", key_name) == 0) {
-                val = (int64_t) PyInt_AsLong(value);
-                if ((val & AS_POLICY_EXISTS) != AS_POLICY_EXISTS) {
-                    as_error_update(err, AEROSPIKE_ERR_CLIENT, "Invalid value for OPT_POLICY_EXISTS");
-                    break;
-                }
-                if (write_policy_p) {
-                    PyObject *py_key = PyDict_GetItemString(py_policy, "exists");
-                    long keyval = PyInt_AsLong(py_key) - AS_POLICY_EXISTS;
-                    PyObject * py_keyval = PyLong_FromLong(keyval);
-                    PyDict_SetItemString(py_policy, "exists", py_keyval);
-                } else {
-                    as_error_update(err, AEROSPIKE_ERR_CLIENT, "Invalid value for OPT_POLICY_KEY_GEN");
-                    break;
-                }
-            } else if (strcmp("retry", key_name) == 0) {
-                val = (int64_t) PyInt_AsLong(value);
-                if ((val & AS_POLICY_RETRY) != AS_POLICY_RETRY) {
-                    as_error_update(err, AEROSPIKE_ERR_CLIENT, "Invalid value for OPT_POLICY_KEY");
-                    break;
-                }
-                if (write_policy_p || operate_policy_p || remove_policy_p) {
-                    PyObject *py_key = PyDict_GetItemString(py_policy, "retry");
-                    long keyval = PyInt_AsLong(py_key) - AS_POLICY_RETRY;
-                    PyObject * py_keyval = PyInt_FromLong(keyval);
-                    PyDict_SetItemString(py_policy, "retry", py_keyval);
-                } else {
-                    as_error_update(err, AEROSPIKE_ERR_CLIENT, "Invalid value for OPT_POLICY_KEY_GEN");
-                    break;
-                }
-            } else if (strcmp("key", key_name) == 0) {
-                val = (int64_t) PyInt_AsLong(value);
-                if ((val & AS_POLICY_KEY_DIGEST) != AS_POLICY_KEY_DIGEST) {
-                    as_error_update(err, AEROSPIKE_ERR_CLIENT, "Invalid value for OPT_POLICY_KEY");
-                    break;
-                }
-                if (read_policy_p || write_policy_p || operate_policy_p || remove_policy_p) {
-                    PyObject *py_key = PyDict_GetItemString(py_policy, "key");
-                    long keyval = PyInt_AsLong(py_key) - AS_POLICY_KEY_DIGEST;
-                    PyObject * py_keyval = PyInt_FromLong(keyval);
-                    PyDict_SetItemString(py_policy, "key", py_keyval);
-                } else {
-                    as_error_update(err, AEROSPIKE_ERR_CLIENT, "Invalid value for OPT_POLICY_KEY_GEN");
-                    break;
-                }
-            } else if (strcmp("gen", key_name) == 0) {
-                val = (int64_t) PyInt_AsLong(value);
-                if ((val & AS_POLICY_KEY_GEN) != AS_POLICY_KEY_GEN) {
-                    as_error_update(err, AEROSPIKE_ERR_CLIENT, "Invalid value for OPT_POLICY_KEY_GEN");
-                    break;
-                }
-                if (write_policy_p || operate_policy_p || remove_policy_p) {
-                    PyObject *py_key = PyDict_GetItemString(py_policy, "gen");
-                    long keyval = PyInt_AsLong(py_key) - AS_POLICY_KEY_GEN;
-                    PyObject * py_keyval = PyInt_FromLong(keyval);
-                    PyDict_SetItemString(py_policy, "gen", py_keyval);
-                } else {
-                    as_error_update(err, AEROSPIKE_ERR_CLIENT, "Invalid value for OPT_POLICY_KEY_GEN");
-                    break;
-                }
-            } else {
-                as_error_update(err, AEROSPIKE_ERR_CLIENT, "Invalid value for policy key");
-                break;
-            }
-        }
-    } else {
-        as_error_update(err, AEROSPIKE_ERR_CLIENT, "Invalid policy(type)");
-    }
-}
-
-/**
-=======
     { AS_POLICY_RETRY_NONE                 ,   "POLICY_RETRY_NONE" },
     { AS_POLICY_RETRY_ONCE                 ,   "POLICY_RETRY_ONCE" },
     { AS_POLICY_EXISTS_IGNORE              ,   "POLICY_EXISTS_IGNORE" },
@@ -220,7 +87,6 @@
 };
 
 /**
->>>>>>> 31879563
  * Function for setting scan parameters in scan.
  * Like Scan Priority, Percentage, Concurrent, Nobins
  *
@@ -233,15 +99,9 @@
 {
     if (!scan_p) {
         as_error_update(err, AEROSPIKE_ERR_CLIENT, "Scan is not initialized");
-<<<<<<< HEAD
-        goto exit;
-    }
-    
-=======
         return ;
     }
 
->>>>>>> 31879563
     if (PyDict_Check(py_options)) {
         PyObject *key = NULL, *value = NULL;
         Py_ssize_t pos = 0;
@@ -249,118 +109,62 @@
         while (PyDict_Next(py_options, &pos, &key, &value)) {
             char *key_name = PyString_AsString(key);
             if (!PyString_Check(key)) {
-<<<<<<< HEAD
-                as_error_update(err, AEROSPIKE_ERR_CLIENT, "Policy key must be string");
-=======
                 as_error_update(err, AEROSPIKE_ERR_PARAM, "Policy key must be string");
->>>>>>> 31879563
                 break;
             }
 
             if (strcmp("priority", key_name) == 0) {
                 if (!PyInt_Check(value)) {
-<<<<<<< HEAD
-                    as_error_update(err, AEROSPIKE_ERR_CLIENT, "Invalid value(type) for priority");
-                    break;
-                }
-                val = (int64_t) PyInt_AsLong(value);
-                if ((val & AS_SCAN_PRIORITY) != AS_SCAN_PRIORITY) {
-                    as_error_update(err, AEROSPIKE_ERR_CLIENT, "Invalid value for priority");
-                    break;
-                } else if (!as_scan_set_priority(scan_p, (val - AS_SCAN_PRIORITY))) {
-                    as_error_update(err, AEROSPIKE_ERR_CLIENT, "Unable to set scan priority");
-=======
                     as_error_update(err, AEROSPIKE_ERR_PARAM, "Invalid value(type) for priority");
                     break;
                 }
                 val = (int64_t) PyInt_AsLong(value);
                 if (!as_scan_set_priority(scan_p, val)) {
                     as_error_update(err, AEROSPIKE_ERR_PARAM, "Unable to set scan priority");
->>>>>>> 31879563
                     break;
                 }
             } else if (strcmp("percent", key_name) == 0) {
                 if (!PyInt_Check(value)) {
-<<<<<<< HEAD
-                    as_error_update(err, AEROSPIKE_ERR_CLIENT, "Invalid value(type) for percent");
-=======
                     as_error_update(err, AEROSPIKE_ERR_PARAM, "Invalid value(type) for percent");
->>>>>>> 31879563
                     break;
                 }
                 val = (int64_t) PyInt_AsLong(value);
                 if (val<0 || val>100) {
-<<<<<<< HEAD
-                    as_error_update(err, AEROSPIKE_ERR_CLIENT, "Invalid value for scan percentage");
-                    break;
-                }
-                else if (!as_scan_set_percent(scan_p, val)) {
-                    as_error_update(err, AEROSPIKE_ERR_CLIENT, "Unable to set scan percentage");
-=======
                     as_error_update(err, AEROSPIKE_ERR_PARAM, "Invalid value for scan percentage");
                     break;
                 }
                 else if (!as_scan_set_percent(scan_p, val)) {
                     as_error_update(err, AEROSPIKE_ERR_PARAM, "Unable to set scan percentage");
->>>>>>> 31879563
                     break;
                 }
             } else if (strcmp("concurrent", key_name) == 0) {
                 if (!PyBool_Check(value)) {
-<<<<<<< HEAD
-                    as_error_update(err, AEROSPIKE_ERR_CLIENT, "Invalid value(type) for concurrent");
-=======
                     as_error_update(err, AEROSPIKE_ERR_PARAM, "Invalid value(type) for concurrent");
->>>>>>> 31879563
                     break;
                 }
                 val = (int64_t)PyObject_IsTrue(value);
                 if (val == -1 || (!as_scan_set_concurrent(scan_p, val))) {
-<<<<<<< HEAD
-                    as_error_update(err, AEROSPIKE_ERR_CLIENT, "Unable to set scan percentage");
-=======
                     as_error_update(err, AEROSPIKE_ERR_PARAM, "Unable to set scan percentage");
->>>>>>> 31879563
                     break;
                 }
             } else if (strcmp("nobins", key_name) == 0) {
                 if (!PyBool_Check(value)) {
-<<<<<<< HEAD
-                    as_error_update(err, AEROSPIKE_ERR_CLIENT, "Invalid value(type) for nobins");
-=======
                     as_error_update(err, AEROSPIKE_ERR_PARAM, "Invalid value(type) for nobins");
->>>>>>> 31879563
                     break;
                 }
                 val = (int64_t)PyObject_IsTrue(value);
                 if (val == -1 || (!as_scan_set_nobins(scan_p, val))) {
-<<<<<<< HEAD
-                    as_error_update(err, AEROSPIKE_ERR_CLIENT, "Unable to set scan nobins");
-                    break;
-                }
-            } else {
-                as_error_update(err, AEROSPIKE_ERR_CLIENT, "Invalid value for scan options");
-=======
                     as_error_update(err, AEROSPIKE_ERR_PARAM, "Unable to set scan nobins");
                     break;
                 }
             } else {
                 as_error_update(err, AEROSPIKE_ERR_PARAM, "Invalid value for scan options");
->>>>>>> 31879563
                 break;
             }
         }
     } else {
-<<<<<<< HEAD
-        as_error_update(err, AEROSPIKE_ERR_CLIENT, "Invalid option(type)");
-    }
-
-exit:
-    return err->code;
-=======
         as_error_update(err, AEROSPIKE_ERR_PARAM, "Invalid option(type)");
     }
->>>>>>> 31879563
 }
 
 /**
@@ -384,41 +188,6 @@
     return status;
 }
 
-<<<<<<< HEAD
-/**
- * Wrapper function for checking scan policy parameters.
- */
-void validate_policy_scan(as_error *err, PyObject * py_policy, as_policy_scan* scan_policy_p)
-{
-    validate_policy(err, py_policy, NULL, NULL, NULL, NULL);
-}
-
-/**
- * Wrapper function for checking operate policy parameters.
- */
-void validate_policy_operate(as_error *err, PyObject * py_policy, as_policy_operate* operate_policy_p)
-{
-    validate_policy(err, py_policy, NULL, NULL, operate_policy_p, NULL);
-}
-
-/**
- * Wrapper function for checking info policy parameters.
- */
-void validate_policy_info(as_error *err, PyObject * py_policy, as_policy_info* info_policy_p)
-{
-    validate_policy(err, py_policy, NULL, NULL, NULL, NULL);
-}
-
-/**
- * Wrapper function for checking write policy parameters.
- */
-void validate_policy_write(as_error *err, PyObject * py_policy, as_policy_write * write_policy_p)
-{
-    validate_policy(err, py_policy, NULL, write_policy_p, NULL, NULL);
-}
-
-=======
->>>>>>> 31879563
 /**
  * Converts a PyObject into an as_policy_admin object.
  * Returns AEROSPIKE_OK on success. On error, the err argument is populated.
@@ -632,8 +401,6 @@
 	POLICY_UPDATE();
 
 	return err->code;
-<<<<<<< HEAD
-=======
 }
 
 /**
@@ -657,5 +424,4 @@
 
 	return err->code;
 
->>>>>>> 31879563
 }