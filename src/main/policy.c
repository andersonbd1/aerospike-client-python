/*******************************************************************************
 * Copyright 2013-2014 Aerospike, Inc.
 *
 * Licensed under the Apache License, Version 2.0 (the "License");
 * you may not use this file except in compliance with the License.
 * You may obtain a copy of the License at
 *
 *     http://www.apache.org/licenses/LICENSE-2.0
 *
 * Unless required by applicable law or agreed to in writing, software
 * distributed under the License is distributed on an "AS IS" BASIS,
 * WITHOUT WARRANTIES OR CONDITIONS OF ANY KIND, either express or implied.
 * See the License for the specific language governing permissions and
 * limitations under the License.
 ******************************************************************************/

#include <Python.h>
#include <stdbool.h>

#include <aerospike/as_error.h>
#include <aerospike/as_policy.h>
#include <aerospike/as_status.h>
#include "aerospike/as_scan.h"

#include "policy.h"

// Policy names
#define PY_POLICY_TIMEOUT "timeout"		// Number of milliseconds to wait
#define PY_POLICY_RETRY   "retry"		// Behavior of failed operations
#define PY_POLICY_KEY     "key"			// Behavior of the key
#define PY_POLICY_GEN     "gen"			// Behavior of the Generation value
#define PY_POLICY_EXISTS  "exists"		// Behavior for record existence

#define POLICY_INIT(__policy) \
	as_error_reset(err);\
if ( ! py_policy || py_policy == Py_None ) {\
	return err->code;\
}\
if ( ! PyDict_Check(py_policy) ) {\
	return as_error_update(err, AEROSPIKE_ERR_PARAM, "policy must be a dict");\
}\
__policy##_init(policy);\

#define POLICY_UPDATE() \
	*policy_p = policy;

#define POLICY_SET_FIELD(__field, __type) { \
	PyObject * py_field = PyDict_GetItemString(py_policy, #__field);\
	if ( py_field ) {\
		if ( PyInt_Check(py_field) ) {\
			policy->__field = (__type) PyInt_AsLong(py_field);\
		}\
		else {\
			return as_error_update(err, AEROSPIKE_ERR_PARAM, "%s is invalid", #__field);\
		}\
	}\
}

/*
 *******************************************************************************************************
 * Mapping of constant number to constant name string.
 *******************************************************************************************************
 */
static
AerospikeConstants aerospike_constants[] = {
<<<<<<< HEAD
    { AS_POLICY_RETRY_NONE                 ,   "POLICY_RETRY_NONE" },
    { AS_POLICY_RETRY_ONCE                 ,   "POLICY_RETRY_ONCE" },
    { AS_POLICY_EXISTS_IGNORE              ,   "POLICY_EXISTS_IGNORE" },
    { AS_POLICY_EXISTS_CREATE              ,   "POLICY_EXISTS_CREATE" },
    { AS_POLICY_EXISTS_UPDATE              ,   "POLICY_EXISTS_UPDATE" },
    { AS_POLICY_EXISTS_REPLACE             ,   "POLICY_EXISTS_REPLACE" },
    { AS_POLICY_EXISTS_CREATE_OR_REPLACE   ,   "POLICY_EXISTS_CREATE_OR_REPLACE" },
    { AS_UDF_TYPE_LUA                      ,   "UDF_TYPE_LUA" },
    { AS_POLICY_KEY_DIGEST                 ,   "POLICY_KEY_DIGEST" },
    { AS_POLICY_KEY_SEND                   ,   "POLICY_KEY_SEND" },
    { AS_POLICY_GEN_IGNORE                 ,   "POLICY_GEN_IGNORE" },
    { AS_POLICY_GEN_EQ                     ,   "POLICY_GEN_EQ" },
    { AS_POLICY_GEN_GT                     ,   "POLICY_GEN_GT" },
    { AS_SCAN_PRIORITY_AUTO                ,   "SCAN_PRIORITY_AUTO" },
    { AS_SCAN_PRIORITY_LOW                 ,   "SCAN_PRIORITY_AUTO" },
    { AS_SCAN_PRIORITY_MEDIUM              ,   "SCAN_PRIORITY_MEDIUM" },
    { AS_SCAN_PRIORITY_HIGH                ,   "SCAN_PRIORITY_HIGH" },
    { AS_SCAN_STATUS_COMPLETED             ,   "SCAN_STATUS_COMPLETED" },
    { AS_SCAN_STATUS_ABORTED               ,   "SCAN_STATUS_ABORTED" },
    { AS_SCAN_STATUS_UNDEF                 ,   "SCAN_STATUS_UNDEF" },
    { AS_SCAN_STATUS_INPROGRESS            ,   "SCAN_STATUS_INPROGRESS" },
	{ AS_POLICY_REPLICA_MASTER             ,   "POLICY_REPLICA_MASTER" },
    { AS_POLICY_REPLICA_ANY                 ,   "POLICY_REPLICA_ANY" },
    { AS_POLICY_CONSISTENCY_LEVEL_ONE       ,   "POLICY_CONSISTENCY_ONE" },
    { AS_POLICY_CONSISTENCY_LEVEL_ALL       ,   "POLICY_CONSISTENCY_ALL" },
    { AS_POLICY_COMMIT_LEVEL_ALL            ,   "POLICY_COMMIT_LEVEL_ALL" },
    { AS_POLICY_COMMIT_LEVEL_MASTER         ,   "POLICY_COMMIT_LEVEL_MASTER" }
=======
	{ AS_POLICY_RETRY_NONE                 ,   "POLICY_RETRY_NONE" },
	{ AS_POLICY_RETRY_ONCE                 ,   "POLICY_RETRY_ONCE" },
	{ AS_POLICY_EXISTS_IGNORE              ,   "POLICY_EXISTS_IGNORE" },
	{ AS_POLICY_EXISTS_CREATE              ,   "POLICY_EXISTS_CREATE" },
	{ AS_POLICY_EXISTS_UPDATE              ,   "POLICY_EXISTS_UPDATE" },
	{ AS_POLICY_EXISTS_REPLACE             ,   "POLICY_EXISTS_REPLACE" },
	{ AS_POLICY_EXISTS_CREATE_OR_REPLACE   ,   "POLICY_EXISTS_CREATE_OR_REPLACE" },
	{ AS_UDF_TYPE_LUA                      ,   "UDF_TYPE_LUA" },
	{ AS_POLICY_KEY_DIGEST                 ,   "POLICY_KEY_DIGEST" },
	{ AS_POLICY_KEY_SEND                   ,   "POLICY_KEY_SEND" },
	{ AS_POLICY_GEN_IGNORE                 ,   "POLICY_GEN_IGNORE" },
	{ AS_POLICY_GEN_EQ                     ,   "POLICY_GEN_EQ" },
	{ AS_POLICY_GEN_GT                     ,   "POLICY_GEN_GT" },
	{ AS_SCAN_PRIORITY_AUTO                ,   "SCAN_PRIORITY_AUTO" },
	{ AS_SCAN_PRIORITY_LOW                 ,   "SCAN_PRIORITY_LOW" },
	{ AS_SCAN_PRIORITY_MEDIUM              ,   "SCAN_PRIORITY_MEDIUM" },
	{ AS_SCAN_PRIORITY_HIGH                ,   "SCAN_PRIORITY_HIGH" },
	{ AS_SCAN_STATUS_COMPLETED             ,   "SCAN_STATUS_COMPLETED" },
	{ AS_SCAN_STATUS_ABORTED               ,   "SCAN_STATUS_ABORTED" },
	{ AS_SCAN_STATUS_UNDEF                 ,   "SCAN_STATUS_UNDEF" },
	{ AS_SCAN_STATUS_INPROGRESS            ,   "SCAN_STATUS_INPROGRESS" },
	{ AS_POLICY_REPLICA_MASTER             ,   "POLICY_REPLICA_MASTER" },
	{ AS_POLICY_REPLICA_ANY                 ,   "POLICY_REPLICA_ANY" },
	{ AS_POLICY_CONSISTENCY_LEVEL_ONE       ,   "POLICY_CONSISTENCY_ONE" },
	{ AS_POLICY_CONSISTENCY_LEVEL_ALL       ,   "POLICY_CONSISTENCY_ALL" },
	{ AS_POLICY_COMMIT_LEVEL_ALL            ,   "POLICY_COMMIT_LEVEL_ALL" },
	{ AS_POLICY_COMMIT_LEVEL_MASTER         ,   "POLICY_COMMIT_LEVEL_MASTER" },
	{ SERIALIZER_PYTHON						,	"SERIALIZER_PYTHON" },
	{ SERIALIZER_USER						,	"SERIALIZER_USER" },
	{ SERIALIZER_JSON						,	"SERIALIZER_JSON" },
	{ SERIALIZER_NONE						,	"SERIALIZER_NONE" }
>>>>>>> b713b2f2
};

/**
 * Function for setting scan parameters in scan.
 * Like Scan Priority, Percentage, Concurrent, Nobins
 *
 * @param err                   The as_error to be populated by the function
 *                              with the encountered error if any.
 * @scan_p                      Scan parameter.
 * @py_options                  The user's optional scan options.
 */
void set_scan_options(as_error *err, as_scan* scan_p, PyObject * py_options)
{
	if (!scan_p) {
		as_error_update(err, AEROSPIKE_ERR_CLIENT, "Scan is not initialized");
		return ;
	}

	if (PyDict_Check(py_options)) {
		PyObject *key = NULL, *value = NULL;
		Py_ssize_t pos = 0;
		int64_t val = 0;
		while (PyDict_Next(py_options, &pos, &key, &value)) {
			char *key_name = PyString_AsString(key);
			if (!PyString_Check(key)) {
				as_error_update(err, AEROSPIKE_ERR_PARAM, "Policy key must be string");
				break;
			}

			if (strcmp("priority", key_name) == 0) {
				if (!PyInt_Check(value)) {
					as_error_update(err, AEROSPIKE_ERR_PARAM, "Invalid value(type) for priority");
					break;
				}
				val = (int64_t) PyInt_AsLong(value);
				if (!as_scan_set_priority(scan_p, val)) {
					as_error_update(err, AEROSPIKE_ERR_PARAM, "Unable to set scan priority");
					break;
				}
			} else if (strcmp("percent", key_name) == 0) {
				if (!PyInt_Check(value)) {
					as_error_update(err, AEROSPIKE_ERR_PARAM, "Invalid value(type) for percent");
					break;
				}
				val = (int64_t) PyInt_AsLong(value);
				if (val<0 || val>100) {
					as_error_update(err, AEROSPIKE_ERR_PARAM, "Invalid value for scan percentage");
					break;
				}
				else if (!as_scan_set_percent(scan_p, val)) {
					as_error_update(err, AEROSPIKE_ERR_PARAM, "Unable to set scan percentage");
					break;
				}
			} else if (strcmp("concurrent", key_name) == 0) {
				if (!PyBool_Check(value)) {
					as_error_update(err, AEROSPIKE_ERR_PARAM, "Invalid value(type) for concurrent");
					break;
				}
				val = (int64_t)PyObject_IsTrue(value);
				if (val == -1 || (!as_scan_set_concurrent(scan_p, val))) {
					as_error_update(err, AEROSPIKE_ERR_PARAM, "Unable to set scan percentage");
					break;
				}
			} else if (strcmp("nobins", key_name) == 0) {
				if (!PyBool_Check(value)) {
					as_error_update(err, AEROSPIKE_ERR_PARAM, "Invalid value(type) for nobins");
					break;
				}
				val = (int64_t)PyObject_IsTrue(value);
				if (val == -1 || (!as_scan_set_nobins(scan_p, val))) {
					as_error_update(err, AEROSPIKE_ERR_PARAM, "Unable to set scan nobins");
					break;
				}
			} else {
				as_error_update(err, AEROSPIKE_ERR_PARAM, "Invalid value for scan options");
				break;
			}
		}
	} else {
		as_error_update(err, AEROSPIKE_ERR_PARAM, "Invalid option(type)");
	}
}

/**
 * Declares policy constants.
 */
as_status declare_policy_constants(PyObject *aerospike)
{
	as_status status = AEROSPIKE_OK;
	int i;

	if (!aerospike) {
		status = AEROSPIKE_ERR;
		goto exit;
	}
	for (i = 0; i <= AEROSPIKE_CONSTANTS_ARR_SIZE; i++) {
		PyModule_AddIntConstant(aerospike,
				aerospike_constants[i].constant_str,
				aerospike_constants[i].constantno);
	}
exit:
	return status;
}

/**
 * Converts a PyObject into an as_policy_admin object.
 * Returns AEROSPIKE_OK on success. On error, the err argument is populated.
 * We assume that the error object and the policy object are already allocated
 * and initialized (although, we do reset the error object here).
 */
as_status pyobject_to_policy_admin(as_error * err, PyObject * py_policy,
		as_policy_admin * policy,
		as_policy_admin ** policy_p,
		as_policy_admin * config_admin_policy)
{

	// Initialize Policy
	POLICY_INIT(as_policy_admin);
	
	//Initialize policy with global defaults
	as_policy_admin_copy(config_admin_policy, policy);

	// Set policy fields
	POLICY_SET_FIELD(timeout, uint32_t);

	// Update the policy
	POLICY_UPDATE();

	return err->code;
}

/**
 * Converts a PyObject into an as_policy_apply object.
 * Returns AEROSPIKE_OK on success. On error, the err argument is populated.
 * We assume that the error object and the policy object are already allocated
 * and initialized (although, we do reset the error object here).
 */
as_status pyobject_to_policy_apply(as_error * err, PyObject * py_policy,
		as_policy_apply * policy,
		as_policy_apply ** policy_p,
		as_policy_apply * config_apply_policy)
{
	// Initialize Policy
	POLICY_INIT(as_policy_apply);
	
	//Initialize policy with global defaults
	as_policy_apply_copy(config_apply_policy, policy);

	// Set policy fields
	POLICY_SET_FIELD(timeout, uint32_t);
	POLICY_SET_FIELD(key, as_policy_key);

	// Update the policy
	POLICY_UPDATE();

	return err->code;
}

/**
 * Converts a PyObject into an as_policy_info object.
 * Returns AEROSPIKE_OK on success. On error, the err argument is populated.
 * We assume that the error object and the policy object are already allocated
 * and initialized (although, we do reset the error object here).
 */
as_status pyobject_to_policy_info(as_error * err, PyObject * py_policy,
		as_policy_info * policy,
		as_policy_info ** policy_p,
		as_policy_info * config_info_policy)
{
	// Initialize Policy
	POLICY_INIT(as_policy_info);

	//Initialize policy with global defaults
	as_policy_info_copy(config_info_policy, policy);

	// Set policy fields
	POLICY_SET_FIELD(timeout, uint32_t);
	POLICY_SET_FIELD(send_as_is, bool);
	POLICY_SET_FIELD(check_bounds, bool);

	// Update the policy
	POLICY_UPDATE();

	return err->code;
}

/**
 * Converts a PyObject into an as_policy_query object.
 * Returns AEROSPIKE_OK on success. On error, the err argument is populated.
 * We assume that the error object and the policy object are already allocated
 * and initialized (although, we do reset the error object here).
 */
as_status pyobject_to_policy_query(as_error * err, PyObject * py_policy,
		as_policy_query * policy,
		as_policy_query ** policy_p,
		as_policy_query * config_query_policy)
{
	// Initialize Policy
	POLICY_INIT(as_policy_query);

	//Initialize policy with global defaults
	as_policy_query_copy(config_query_policy, policy);

	// Set policy fields
	POLICY_SET_FIELD(timeout, uint32_t);

	// Update the policy
	POLICY_UPDATE();

	return err->code;
}

/**
 * Converts a PyObject into an as_policy_read object.
 * Returns AEROSPIKE_OK on success. On error, the err argument is populated.
 * We assume that the error object and the policy object are already allocated
 * and initialized (although, we do reset the error object here).
 */
as_status pyobject_to_policy_read(as_error * err, PyObject * py_policy,
		as_policy_read * policy,
		as_policy_read ** policy_p,
		as_policy_read * config_read_policy)
{
	// Initialize Policy
	POLICY_INIT(as_policy_read);
	
	//Initialize policy with global defaults
	as_policy_read_copy(config_read_policy, policy);

	// Set policy fields
	POLICY_SET_FIELD(timeout, uint32_t);
	POLICY_SET_FIELD(key, as_policy_key);
	POLICY_SET_FIELD(consistency_level, as_policy_consistency_level);
	POLICY_SET_FIELD(replica, as_policy_replica);

	// Update the policy
	POLICY_UPDATE();

	return err->code;
}

/**
 * Converts a PyObject into an as_policy_remove object.
 * Returns AEROSPIKE_OK on success. On error, the err argument is populated.
 * We assume that the error object and the policy object are already allocated
 * and initialized (although, we do reset the error object here).
 */
as_status pyobject_to_policy_remove(as_error * err, PyObject * py_policy,
		as_policy_remove * policy,
		as_policy_remove ** policy_p,
		as_policy_remove * config_remove_policy)
{
	// Initialize Policy
	POLICY_INIT(as_policy_remove);
	
	//Initialize policy with global defaults
	as_policy_remove_copy(config_remove_policy, policy);

	// Set policy fields
	POLICY_SET_FIELD(timeout, uint32_t);
	POLICY_SET_FIELD(generation, uint16_t);
	POLICY_SET_FIELD(retry, as_policy_retry);
	POLICY_SET_FIELD(key, as_policy_key);
	POLICY_SET_FIELD(gen, as_policy_gen);
	POLICY_SET_FIELD(commit_level, as_policy_commit_level);

	// Update the policy
	POLICY_UPDATE();

	return err->code;
}

/**
 * Converts a PyObject into an as_policy_scan object.
 * Returns AEROSPIKE_OK on success. On error, the err argument is populated.
 * We assume that the error object and the policy object are already allocated
 * and initialized (although, we do reset the error object here).
 */
as_status pyobject_to_policy_scan(as_error * err, PyObject * py_policy,
		as_policy_scan * policy,
		as_policy_scan ** policy_p,
		as_policy_scan * config_scan_policy)
{
	// Initialize Policy
	POLICY_INIT(as_policy_scan);

	//Initialize policy with global defaults
	as_policy_scan_copy(config_scan_policy, policy);

	// Set policy fields
	POLICY_SET_FIELD(timeout, uint32_t);
	POLICY_SET_FIELD(fail_on_cluster_change, bool);

	// Update the policy
	POLICY_UPDATE();

	return err->code;
}

/**
 * Converts a PyObject into an as_policy_write object.
 * Returns AEROSPIKE_OK on success. On error, the err argument is populated.
 * We assume that the error object and the policy object are already allocated
 * and initialized (although, we do reset the error object here).
 */
as_status pyobject_to_policy_write(as_error * err, PyObject * py_policy,
		as_policy_write * policy,
		as_policy_write ** policy_p,
		as_policy_write * config_write_policy)
{
	// Initialize Policy
	POLICY_INIT(as_policy_write);

	//Initialize policy with global defaults
	as_policy_write_copy(config_write_policy, policy);

	// Set policy fields
	POLICY_SET_FIELD(timeout, uint32_t);
	POLICY_SET_FIELD(retry, as_policy_retry);
	POLICY_SET_FIELD(key, as_policy_key);
	POLICY_SET_FIELD(gen, as_policy_gen);
	POLICY_SET_FIELD(exists, as_policy_exists);
	POLICY_SET_FIELD(commit_level, as_policy_commit_level);

	// Update the policy
	POLICY_UPDATE();

	return err->code;
}

/**
 * Converts a PyObject into an as_policy_operate object.
 * Returns AEROSPIKE_OK on success. On error, the err argument is populated.
 * We assume that the error object and the policy object are already allocated
 * and initialized (although, we do reset the error object here).
 */
as_status pyobject_to_policy_operate(as_error * err, PyObject * py_policy,
		as_policy_operate * policy,
		as_policy_operate ** policy_p,
		as_policy_operate * config_operate_policy)
{
	// Initialize Policy
	POLICY_INIT(as_policy_operate);
	
	//Initialize policy with global defaults
	as_policy_operate_copy(config_operate_policy, policy);

	// Set policy fields
	POLICY_SET_FIELD(timeout, uint32_t);
	POLICY_SET_FIELD(retry, as_policy_retry);
	POLICY_SET_FIELD(key, as_policy_key);
	POLICY_SET_FIELD(gen, as_policy_gen);
	POLICY_SET_FIELD(commit_level, as_policy_commit_level);
	POLICY_SET_FIELD(consistency_level, as_policy_consistency_level);
	POLICY_SET_FIELD(replica, as_policy_replica);

	// Update the policy
	POLICY_UPDATE();

	return err->code;
}

/**
 * Converts a PyObject into an as_policy_batch object.
 * Returns AEROSPIKE_OK on success. On error, the err argument is populated.
 * We assume that the error object and the policy object are already allocated
 * and initialized (although, we do reset the error object here).
 */
as_status pyobject_to_policy_batch(as_error * err, PyObject * py_policy,
		as_policy_batch * policy,
		as_policy_batch ** policy_p,
		as_policy_batch * config_batch_policy)
{
	// Initialize Policy
	POLICY_INIT(as_policy_batch);

	//Initialize policy with global defaults
	as_policy_batch_copy(config_batch_policy, policy);

	// Set policy fields
	POLICY_SET_FIELD(timeout, uint32_t);

	// Update the policy
	POLICY_UPDATE();

	return err->code;

}<|MERGE_RESOLUTION|>--- conflicted
+++ resolved
@@ -63,7 +63,6 @@
  */
 static
 AerospikeConstants aerospike_constants[] = {
-<<<<<<< HEAD
     { AS_POLICY_RETRY_NONE                 ,   "POLICY_RETRY_NONE" },
     { AS_POLICY_RETRY_ONCE                 ,   "POLICY_RETRY_ONCE" },
     { AS_POLICY_EXISTS_IGNORE              ,   "POLICY_EXISTS_IGNORE" },
@@ -90,8 +89,7 @@
     { AS_POLICY_CONSISTENCY_LEVEL_ONE       ,   "POLICY_CONSISTENCY_ONE" },
     { AS_POLICY_CONSISTENCY_LEVEL_ALL       ,   "POLICY_CONSISTENCY_ALL" },
     { AS_POLICY_COMMIT_LEVEL_ALL            ,   "POLICY_COMMIT_LEVEL_ALL" },
-    { AS_POLICY_COMMIT_LEVEL_MASTER         ,   "POLICY_COMMIT_LEVEL_MASTER" }
-=======
+    { AS_POLICY_COMMIT_LEVEL_MASTER         ,   "POLICY_COMMIT_LEVEL_MASTER" },
 	{ AS_POLICY_RETRY_NONE                 ,   "POLICY_RETRY_NONE" },
 	{ AS_POLICY_RETRY_ONCE                 ,   "POLICY_RETRY_ONCE" },
 	{ AS_POLICY_EXISTS_IGNORE              ,   "POLICY_EXISTS_IGNORE" },
@@ -123,7 +121,6 @@
 	{ SERIALIZER_USER						,	"SERIALIZER_USER" },
 	{ SERIALIZER_JSON						,	"SERIALIZER_JSON" },
 	{ SERIALIZER_NONE						,	"SERIALIZER_NONE" }
->>>>>>> b713b2f2
 };
 
 /**
