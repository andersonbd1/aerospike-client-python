--- conflicted
+++ resolved
@@ -663,11 +663,7 @@
 	as_list_foreach(list, list_to_pyobject_each, &convd);
 
 	if ( err->code != AEROSPIKE_OK ) {
-<<<<<<< HEAD
-        Py_DECREF(*py_list);
-=======
 		Py_DECREF(*py_list);
->>>>>>> 31879563
 		return err->code;
 	}
 
@@ -901,11 +897,7 @@
 	as_record_foreach(rec, bins_to_pyobject_each, &convd);
 
 	if ( err->code != AEROSPIKE_OK ) {
-<<<<<<< HEAD
-        Py_DECREF(*py_bins);
-=======
 		Py_DECREF(*py_bins);
->>>>>>> 31879563
 		return err->code;
 	}
 
