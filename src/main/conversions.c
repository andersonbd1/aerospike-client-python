--- conflicted
+++ resolved
@@ -500,12 +500,6 @@
                 }
 				ret_val = as_record_set_int64(rec, name, val);
 			}
-<<<<<<< HEAD
-			else if ( PyStr_Check(value) ) {
-							char * val = PyStr_AsString(value);
-							ret_val = as_record_set_strp(rec, name, val, false);
-			}
-=======
             else if (!strcmp(value->ob_type->tp_name, "aerospike.Geospatial")) {
                 PyObject* py_data = PyObject_GenericGetAttr(value, PyString_FromString("geo_data"));
                 char *geo_value = PyString_AsString(AerospikeGeospatial_DoDumps(py_data, err));
@@ -519,7 +513,10 @@
 				    ret_val = as_record_set_bytes(rec, name, bytes);
                 }
             }
->>>>>>> 86d73b61
+			else if ( PyStr_Check(value) ) {
+							char * val = PyStr_AsString(value);
+							ret_val = as_record_set_strp(rec, name, val, false);
+			}
 			else if ( PyUnicode_Check(value) ) {
 				PyObject * py_ustr = PyUnicode_AsUTF8String(value);
 				char * val = PyStr_AsString(py_ustr);
