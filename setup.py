--- conflicted
+++ resolved
@@ -236,105 +236,19 @@
     libraries = libraries + ['aerospike']
     lua_src_path = os.environ.get('AEROSPIKE_LUA_PATH', lua_system_path)
 else:
-<<<<<<< HEAD
-    lua_path = "aerospike-client-c/lua"
-
-    data_files = [
-        ('aerospike', []),
-        ('aerospike/lua', [
-            lua_path + '/aerospike.lua',
-            lua_path + '/as.lua',
-            lua_path + '/stream_ops.lua',
-            ]
-        )
-    ]
-    
-    if 'build' in sys.argv or 'build_ext' in sys.argv or 'install' in sys.argv:
-
-        # Prefix for Aerospike C client libraries and headers
-        aerospike_c_prefix = './aerospike-client-c'
-
-        #-------------------------------------------------------------------------------
-        # Execute Aerospike C Client Resolver
-        #-------------------------------------------------------------------------------
-
-        print('info: Executing','./scripts/aerospike-client-c.sh', file=sys.stdout)
-
-        os.chmod('./scripts/aerospike-client-c.sh', 0o755)
-
-        if PREFIX:
-            os.putenv('PREFIX', PREFIX)
-
-        if AEROSPIKE_C_VERSION:
-            os.putenv('AEROSPIKE_C_VERSION', AEROSPIKE_C_VERSION)
-
-        if DOWNLOAD_C_CLIENT:
-            os.putenv('DOWNLOAD_C_CLIENT', DOWNLOAD_C_CLIENT)
-
-        rc = call(['./scripts/aerospike-client-c.sh'])
-        if rc != 0 :
-            print("error: scripts/aerospike-client-c.sh", rc, file=sys.stderr)
-            sys.exit(1)
-
-
-        if not os.path.isdir(aerospike_c_prefix):
-            print("error: Directory not found:", aerospike_c_prefix, file=sys.stderr)
-            sys.exit(1)
-
-        #-------------------------------------------------------------------------------
-        # Check for aerospike.h
-        #-------------------------------------------------------------------------------
-
-        aerospike_h = aerospike_c_prefix + '/include/aerospike/aerospike.h'
-
-        if not os.path.isfile(aerospike_h):
-            print("error: aerospike.h not found:", aerospike_h, file=sys.stderr)
-            sys.exit(1)
-
-        print("info: aerospike.h found:", aerospike_h, file=sys.stdout)
-
-        include_dirs = [
-            aerospike_c_prefix + '/include', 
-            aerospike_c_prefix + '/include/ck'
-            ] + include_dirs
-
-        #-------------------------------------------------------------------------------
-        # Check for libaerospike.a
-        #-------------------------------------------------------------------------------
-
-        aerospike_a = aerospike_c_prefix + '/lib/libaerospike.a'
-
-        if not os.path.isfile(aerospike_a):
-            print("error: libaerospike.a not found:", aerospike_a, file=sys.stderr)
-            sys.exit(1)
-
-        print("info: libaerospike.a found:", aerospike_a, file=sys.stdout)
-        extra_objects = [
-            aerospike_a
-            ] + extra_objects
-
-        #---------------------------------------------------------------------------
-        # Environment Variables
-        #---------------------------------------------------------------------------
-
-        os.putenv('CPATH', ':'.join(include_dirs))
-        os.putenv('LD_LIBRARY_PATH', ':'.join(library_dirs))
-        os.putenv('DYLD_LIBRARY_PATH', ':'.join(library_dirs))
-=======
     has_c_client = False
     lua_src_path = "aerospike-client-c/lua"
 
 data_files = [
-    ('aerospike', []),
+        ('aerospike', []),
     ('aerospike/usr-lua', []),
-    ('aerospike/lua', [
+        ('aerospike/lua', [
         lua_src_path + '/aerospike.lua',
         lua_src_path + '/as.lua',
         lua_src_path + '/stream_ops.lua'
-        ]
-    )
+            ]
+        )
 ]
->>>>>>> 86d73b61
 
 if not has_c_client:
     if ('build' in sys.argv or 'build_ext' in sys.argv or
